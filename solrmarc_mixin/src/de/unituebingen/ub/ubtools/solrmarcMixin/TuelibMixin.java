package de.unituebingen.ub.ubtools.solrmarcMixin;

import org.marc4j.marc.ControlField;
import org.marc4j.marc.DataField;
import org.marc4j.marc.Record;
import org.marc4j.marc.Subfield;
import org.marc4j.marc.VariableField;
import org.solrmarc.index.SolrIndexer;
import org.solrmarc.index.SolrIndexerMixin;
import org.solrmarc.index.SolrIndexerShim;
import org.solrmarc.tools.DataUtil;

import java.text.DateFormat;
import java.text.SimpleDateFormat;
import java.util.*;
import java.util.logging.Logger;
import java.util.regex.Matcher;
import java.util.regex.Pattern;

public class TuelibMixin extends SolrIndexerMixin {
    private final static Logger logger = Logger.getLogger(TuelibMixin.class.getName());
    private final static String UNKNOWN_MATERIAL_TYPE = "Unbekanntes Material";
    private final static String VALID_FOUR_DIGIT_YEAR = "\\d{4}";

    private final static Pattern VALID_FOUR_DIGIT_PATTERN = Pattern.compile(VALID_FOUR_DIGIT_YEAR);
    private final static Pattern PPN_EXTRACTION_PATTERN = Pattern.compile("^\\([^)]+\\)(.+)$");
    // TODO: This should be in a translation mapping file
    private final static HashMap<String, String> isil_to_department_map = new HashMap<String, String>() {
        {
            this.put("Unknown", "Unknown");
            this.put("DE-21", "Universit\u00E4tsbibliothek T\u00FCbingen");
            this.put("DE-21-1", "Universit\u00E4t T\u00FCbingen, Klinik f\u00FCr Psychatrie und Psychologie");
            this.put("DE-21-3", "Universit\u00E4t T\u00FCbingen, Institut f\u00FCr Toxikologie und Pharmakologie");
            this.put("DE-21-4", "Universit\u00E4t T\u00FCbingen, Universit\u00E4ts-Augenklinik");
            this.put("DE-21-10", "Universit\u00E4tsbibliothek T\u00FCbingen, Bereichsbibliothek Geowissenschaften");
            this.put("DE-21-11", "Universit\u00E4tsbibliothek T\u00FCbingen, Bereichsbibliothek Schloss Nord");
            this.put("DE-21-14",
                    "Universit\u00E4t T\u00FCbingen, Institut f\u00FCr Ur- und Fr\u00FChgeschichte und Arch\u00E4ologie des Mittelalters, Abteilung j\u00FCngere Urgeschichte und Fr\u00FChgeschichte + Abteilung f\u00FCr Arch\u00E4ologie des Mittelalters");
            this.put("DE-21-17", "Universit\u00E4t T\u00FCbingen, Geographisches Institut");
            this.put("DE-21-18", "Universit\u00E4t T\u00FCbingen, Universit\u00E4ts-Hautklinik");
            this.put("DE-21-19", "Universit\u00E4t T\u00FCbingen, Wirtschaftswissenschaftliches Seminar");
            this.put("DE-21-20", "Universit\u00E4t T\u00FCbingen, Frauenklinik");
            this.put("DE-21-21", "Universit\u00E4t T\u00FCbingen, Universit\u00E4ts-Hals-Nasen-Ohrenklinik, Bibliothek");
            this.put("DE-21-22", "Universit\u00E4t T\u00FCbingen, Kunsthistorisches Institut");
            this.put("DE-21-23", "Universit\u00E4t T\u00FCbingen, Institut f\u00FCr Pathologie");
            this.put("DE-21-24", "Universit\u00E4t T\u00FCbingen, Juristisches Seminar");
            this.put("DE-21-25", "Universit\u00E4t T\u00FCbingen, Musikwissenschaftliches Institut");
            this.put("DE-21-26", "Universit\u00E4t T\u00FCbingen, Anatomisches Institut");
            this.put("DE-21-27", "Universit\u00E4t T\u00FCbingen, Institut f\u00FCr Anthropologie und Humangenetik");
            this.put("DE-21-28", "Universit\u00E4t T\u00FCbingen, Institut f\u00FCr Astronomie und Astrophysik, Abteilung Astronomie");
            this.put("DE-21-31", "Universit\u00E4t T\u00FCbingen, Evangelisch-theologische Fakult\u00E4t");
            this.put("DE-21-32a", "Universit\u00E4t T\u00FCbingen, Historisches Seminar, Abteilung f\u00FCr Alte Geschichte");
            this.put("DE-21-32b", "Universit\u00E4t T\u00FCbingen, Historisches Seminar, Abteilung f\u00FCr Mittelalterliche Geschichte");
            this.put("DE-21-32c", "Universit\u00E4t T\u00FCbingen, Historisches Seminar, Abteilung f\u00FCr Neuere Geschichte");
            this.put("DE-21-34", "Universit\u00E4t T\u00FCbingen, Asien-Orient-Institut, Abteilung f\u00FCr Indologie und Vergleichende Religionswissenschaft");
            this.put("DE-21-35", "Universit\u00E4t T\u00FCbingen, Katholisch-theologische Fakult\u00E4t");
            this.put("DE-21-39", "Universit\u00E4t T\u00FCbingen, Fachbibliothek Mathematik und Physik / Bereich Mathematik");
            this.put("DE-21-37", "Universit\u00E4t T\u00FCbingen, Institut f\u00FCr Sportwissenschaft");
            this.put("DE-21-42", "Universit\u00E4t T\u00FCbingen, Asien-Orient-Institut, Abteilung f\u00FCr Orient- uns Islamwissenschaft");
            this.put("DE-21-43", "Universit\u00E4t T\u00FCbingen, Institut f\u00FCr Erziehungswissenschaft");
            this.put("DE-21-45", "Universit\u00E4t T\u00FCbingen, Philologisches Seminar");
            this.put("DE-21-46", "Universit\u00E4t T\u00FCbingen, Philosophisches Seminar");
            this.put("DE-21-50", "Universit\u00E4t T\u00FCbingen, Physiologisches Institut");
            this.put("DE-21-51", "Universit\u00E4t T\u00FCbingen, Psychologisches Institut");
            this.put("DE-21-52", "Universit\u00E4t T\u00FCbingen, Ludwig-Uhland-Institut f\u00FCr Empirische Kulturwissenschaft");
            this.put("DE-21-53", "Universit\u00E4t T\u00FCbingen, Asien-Orient-Institut, Abteilung f\u00FCr Ethnologie");
            this.put("DE-21-54", "Universit\u00E4t T\u00FCbingen, Universit\u00E4tsklinik f\u00FCr Zahn-, Mund- und Kieferheilkunde");
            this.put("DE-21-58", "Universit\u00E4t T\u00FCbingen, Institut f\u00FCr Politikwissenschaft");
            this.put("DE-21-62", "Universit\u00E4t T\u00FCbingen, Institut f\u00FCr Osteurop\u00E4ische Geschichte und Landeskunde");
            this.put("DE-21-63", "Universit\u00E4t T\u00FCbingen, Institut f\u00FCr Tropenmedizin");
            this.put("DE-21-64", "Universit\u00E4t T\u00FCbingen, Institut f\u00FCr Geschichtliche Landeskunde und Historische Hilfswissenschaften");
            this.put("DE-21-65", "Universit\u00E4t T\u00FCbingen, Universit\u00E4ts-Apotheke");
            this.put("DE-21-74", "Universit\u00E4t T\u00FCbingen, Zentrum f\u00FCr Informations-Technologie");
            this.put("DE-21-78", "Universit\u00E4t T\u00FCbingen, Institut f\u00FCr Medizinische Biometrie");
            this.put("DE-21-81", "Universit\u00E4t T\u00FCbingen, Inst. f. Astronomie und Astrophysik/Abt. Geschichte der Naturwiss.");
            this.put("DE-21-85", "Universit\u00E4t T\u00FCbingen, Institut f\u00FCr Soziologie");
            this.put("DE-21-86", "Universit\u00E4t T\u00FCbingen, Zentrum f\u00FCr Datenverarbeitung");
            this.put("DE-21-89", "Universit\u00E4t T\u00FCbingen, Institut f\u00FCr Arbeits- und Sozialmedizin");
            this.put("DE-21-92", "Universit\u00E4t T\u00FCbingen, Institut f\u00FCr Gerichtliche Medizin");
            this.put("DE-21-93", "Universit\u00E4t T\u00FCbingen, Institut f\u00FCr Ethik und Geschichte der Medizin");
            this.put("DE-21-95", "Universit\u00E4t T\u00FCbingen, Institut f\u00FCr Hirnforschung");
            this.put("DE-21-98", "Universit\u00E4t T\u00FCbingen, Fachbibliothek Mathematik und Physik / Bereich Physik");
            this.put("DE-21-99",
                    "Universit\u00E4t T\u00FCbingen, Institut f\u00FCr Ur- und Fr\u00FChgeschichte und Arch\u00E4ologie des Mittelalters, Abteilung f\u00FCr \u00E4ltere Urgeschichteund Quart\u00E4r\u00F6kologie");
            this.put("DE-21-106", "Universit\u00E4t T\u00FCbingen, Seminar f\u00FCr Zeitgeschichte");
            this.put("DE-21-108", "Universit\u00E4t T\u00FCbingen, Fakult\u00E4tsbibliothek Neuphilologie");
            this.put("DE-21-109", "Universit\u00E4t T\u00FCbingen, Asien-Orient-Institut, Abteilung f\u00FCr Sinologie und Koreanistik");
            this.put("DE-21-110", "Universit\u00E4t T\u00FCbingen, Institut f\u00FCr Kriminologie");
            this.put("DE-21-112", "Universit\u00E4t T\u00FCbingen, Fakult\u00E4t f\u00FCr Biologie, Bibliothek");
            this.put("DE-21-116", "Universit\u00E4t T\u00FCbingen, Zentrum f\u00FCr Molekularbiologie der Pflanzen, Forschungsgruppe Pflanzenbiochemie");
            this.put("DE-21-117", "Universit\u00E4t T\u00FCbingen, Institut f\u00FCr Medizinische Informationsverarbeitung");
            this.put("DE-21-118", "Universit\u00E4t T\u00FCbingen, Universit\u00E4ts-Archiv");
            this.put("DE-21-119", "Universit\u00E4t T\u00FCbingen, Wilhelm-Schickard-Institut f\u00FCr Informatik");
            this.put("DE-21-120", "Universit\u00E4t T\u00FCbingen, Asien-Orient-Institut, Abteilung f\u00FCr Japanologie");
            this.put("DE-21-121", "Universit\u00E4t T\u00FCbingen, Internationales Zentrum f\u00FCr Ethik in den Wissenschaften");
            this.put("DE-21-123", "Universit\u00E4t T\u00FCbingen, Medizinbibliothek");
            this.put("DE-21-124", "Universit\u00E4t T\u00FCbingen, Institut f. Medizinische Virologie und Epidemiologie d. Viruskrankheiten");
            this.put("DE-21-126", "Universit\u00E4t T\u00FCbingen, Institut f\u00FCr Medizinische Mikrobiologie und Hygiene");
            this.put("DE-21-203", "Universit\u00E4t T\u00FCbingen, Sammlung Werner Schweikert - Archiv der Weltliteratur");
            this.put("DE-21-205", "Universit\u00E4t T\u00FCbingen, Zentrum f\u00FCr Islamische Theologie");
            this.put("DE-Frei85", "Freiburg MPI Ausl\u00E4nd.Recht, Max-Planck-Institut f\u00FCr ausl\u00E4ndisches und internationales Strafrecht");
        }
    };

    private final static Pattern PAGE_RANGE_PATTERN1 = Pattern.compile("\\s*(\\d+)\\s*-\\s*(\\d+)$");
    private final static Pattern PAGE_RANGE_PATTERN2 = Pattern.compile("\\s*\\[(\\d+)\\]\\s*-\\s*(\\d+)$");
    private final static Pattern PAGE_RANGE_PATTERN3 = Pattern.compile("\\s*(\\d+)\\s*ff");
    private final static Pattern YEAR_PATTERN = Pattern.compile("(\\d\\d\\d\\d)");
    private final static Pattern VOLUME_PATTERN = Pattern.compile("^\\s*(\\d+)$");
    private final static Pattern START_PAGE_MATCH_PATTERN = Pattern.compile("\\[?(\\d+)\\]?(-\\d+)?");
    private final static String UNASSIGNED = "[Unassigned]";

    // Map used by getPhysicalType().
    private static final Map<String, String> phys_code_to_full_name_map;

    static {
        Map<String, String> tempMap = new HashMap<>();
        tempMap.put("arbtrans", "Transparency");
        tempMap.put("blindendr", "Braille");
        tempMap.put("bray", "Blu-ray Disc");
        tempMap.put("cdda", "CD");
        tempMap.put("ckop", "Microfiche");
        tempMap.put("cofz", "Online Resource");
        tempMap.put("crom", "CD-ROM");
        tempMap.put("dias", "Slides");
        tempMap.put("disk", "Diskette");
        tempMap.put("druck", "Printed Material");
        tempMap.put("dvda", "Audio DVD");
        tempMap.put("dvdr", "DVD-ROM");
        tempMap.put("dvdv", "Video DVD");
        tempMap.put("gegenst", "Physical Object");
        tempMap.put("handschr", "Longhand Text");
        tempMap.put("kunstbl", "Artistic Works on Paper");
        tempMap.put("lkop", "Mircofilm");
        tempMap.put("medi", "Multiple Media Types");
        tempMap.put("scha", "Record");
        tempMap.put("skop", "Microform");
        tempMap.put("sobildtt", "Audiovisual Carriers");
        tempMap.put("soerd", "Carriers of Other Electronic Data");
        tempMap.put("sott", "Carriers of Other Audiodata");
        tempMap.put("tonbd", "Audiotape");
        tempMap.put("tonks", "Audiocasette");
        tempMap.put("vika", "Videocasette");
        phys_code_to_full_name_map = Collections.unmodifiableMap(tempMap);
    }

    private Set<String> isils_cache = null;
    private Set<String> reviews_cache = null;
    private Set<String> reviewedRecords_cache = null;

    public void perRecordInit(Record record) {
        reviews_cache = reviewedRecords_cache = isils_cache = null;
    }

    private String getTitleFromField(final DataField titleField) {
        if (titleField == null)
            return null;

        final String titleA = (titleField.getSubfield('a') == null) ? null : titleField.getSubfield('a').getData();
        final String titleB = (titleField.getSubfield('b') == null) ? null : titleField.getSubfield('b').getData();
        if (titleA == null && titleB == null)
            return null;

        final StringBuilder completeTitle = new StringBuilder();
        if (titleA == null)
            completeTitle.append(DataUtil.cleanData(titleB));
        else if (titleB == null)
            completeTitle.append(DataUtil.cleanData(titleA));
        else { // Neither titleA nor titleB are null.
            completeTitle.append(DataUtil.cleanData(titleA));
            if (!titleB.startsWith(" = "))
                completeTitle.append(" : ");
            completeTitle.append(DataUtil.cleanData(titleB));
        }

        final String titleN = (titleField.getSubfield('n') == null) ? null : titleField.getSubfield('n').getData();
        if (titleN != null) {
            completeTitle.append(' ');
            completeTitle.append(DataUtil.cleanData(titleN));
        }
        return completeTitle.toString();
    }

    /**
     * Determine Record Title
     *
     * @param record
     *            the record
     * @return String nicely formatted title
     */
    public String getMainTitle(final Record record) {
        final DataField mainTitleField = (DataField) record.getVariableField("245");
        return getTitleFromField(mainTitleField);
    }

    public Set<String> getOtherTitles(final Record record) {
        final List<VariableField> otherTitleFields = record.getVariableFields("246");

        final Set<String> otherTitles = new TreeSet<>();
        for (final VariableField otherTitleField : otherTitleFields) {
            final DataField dataField = (DataField) otherTitleField;
            if (dataField.getIndicator1() == '3' && dataField.getIndicator2() == '0')
                continue;
            final String otherTitle = getTitleFromField((DataField) otherTitleField);
            if (otherTitle != null)
                otherTitles.add(otherTitle);
        }

        return otherTitles;
    }

    /**
     * Determine Record Title Subfield
     *
     * @param record
     *            the record
     * @param subfield_code
     * @return String nicely formatted title subfield
     */
    public String getTitleSubfield(final Record record, final String subfield_code) {
        final DataField title = (DataField) record.getVariableField("245");
        if (title == null)
            return null;

        final Subfield subfield = title.getSubfield(subfield_code.charAt(0));
        if (subfield == null)
            return null;

        final String subfield_data = subfield.getData();
        if (subfield_data == null)
            return null;

        return DataUtil.cleanData(subfield_data);
    }

    static private Set<String> getAllSubfieldsBut(final Record record, final String fieldSpecList,
                                                  char excludeSubfield)
    {
        final Set<String> extractedValues = new TreeSet<>();
        final String[] fieldSpecs = fieldSpecList.split(":");
        for (final String fieldSpec : fieldSpecs) {
            // Differentiate between field and subfield specifications:
            if (fieldSpec.length() == 3 + 1) { // We have a subfield specification.
                final DataField field = (DataField) record.getVariableField(fieldSpec.substring(0, 2));
                if (field == null)
                    continue;
                for (final Subfield subfield : field.getSubfields(fieldSpec.charAt(3))) {
                    if (subfield.getCode() != excludeSubfield) {
                        extractedValues.add(subfield.getData());
                    }
                }
            } else if (fieldSpec.length() == 3) { // We have a field specification.
                final DataField field = (DataField) record.getVariableField(fieldSpec);
                if (field == null)
                    continue;
                for (final Subfield subfield : field.getSubfields())
                    extractedValues.add(subfield.getData());
            } else { // We have garbage.
                System.err.println("in TuelibMixin.getAllSubfieldsBut: invalid field specification: " + fieldSpec);
                System.exit(1);
            }
        }

        return extractedValues;
    }

    /**
     * get the local subjects from LOK-tagged fields and get subjects from 936k
     * and 689a subfields
     * <p/>
     * LOK = Field |0 689 = Subfield |a Imperialismus = Subfield with local
     * subject
     *
     * @param record
     *            the record
     * @return Set of local subjects
     */
    public Set<String> getAllTopics(final Record record) {
        final Set<String> topics = getAllSubfieldsBut(record, "600:610:611:630:650:653:656:689a:936a", '0');
        for (final VariableField variableField : record.getVariableFields("LOK")) {
            final DataField lokfield = (DataField) variableField;
            final Subfield subfield0 = lokfield.getSubfield('0');
            if (subfield0 == null || !subfield0.getData().equals("689  ")) {
                continue;
            }
            final Subfield subfieldA = lokfield.getSubfield('a');
            if (subfieldA == null || subfieldA.getData().length() <= 1) {
                continue;
            }
            topics.add(subfieldA.getData());
        }
        return topics;
    }

    /**
     * Hole das Sachschlagwort aus 689|a (wenn 689|d != z oder f)
     *
     * @param record
     *            the record
     * @return Set "topic_facet"
     */
    public Set<String> getFacetTopics(final Record record) {
        final Set<String> result = getAllSubfieldsBut(record, "600x:610x:611x:630x:648x:650a:650x:651x:655x", '0');
        String topic_string;
        // Check 689 subfield a and d
        final List<VariableField> fields = record.getVariableFields("689");
        if (fields != null) {
            DataField dataField;
            for (final VariableField variableField : fields) {
                dataField = (DataField) variableField;
                final Subfield subfieldD = dataField.getSubfield('d');
                if (subfieldD == null) {
                    continue;
                }
                topic_string = subfieldD.getData().toLowerCase();
                if (topic_string.equals("f") || topic_string.equals("z")) {
                    continue;
                }
                final Subfield subfieldA = dataField.getSubfield('a');
                if (subfieldA != null) {
                    result.add(subfieldA.getData());
                }
            }
        }
        return result;
    }

    /**
     * Finds the first subfield which is nonempty.
     *
     * @param dataField
     *            the data field
     * @param subfieldIDs
     *            the subfield identifiers to search for
     * @return a nonempty subfield or null
     */
    private Subfield getFirstNonEmptySubfield(final DataField dataField, final char... subfieldIDs) {
        for (final char subfieldID : subfieldIDs) {
            for (final Subfield subfield : dataField.getSubfields(subfieldID)) {
                if (subfield != null && subfield.getData() != null && !subfield.getData().isEmpty()) {
                    return subfield;
                }
            }
        }
        return null;
    }

    /**
     * Returns either a Set<String> of parent (URL + colon + material type).
     * URLs are taken from 856$u and material types from 856$3, 856$z or 856$x.
     * For missing type subfields the text "Unbekanntes Material" will be used.
     * Furthermore 024$2 will be checked for "doi". If we find this we generate
     * a URL with a DOI resolver from the DOI in 024$a and set the
     * "material type" to "DOI Link".
     *
     * @param record
     *            the record
     * @return A, possibly empty, Set<String> containing the URL/material-type
     *         pairs.
     */
    public Set<String> getUrlsAndMaterialTypes(final Record record) {
        final Set<String> nonUnknownMaterialTypeURLs = new HashSet<String>();
        final Map<String, Set<String>> materialTypeToURLsMap = new TreeMap<String, Set<String>>();
        final Set<String> urls_and_material_types = new LinkedHashSet<>();
        for (final VariableField variableField : record.getVariableFields("856")) {
            final DataField field = (DataField) variableField;
            final Subfield materialTypeSubfield = getFirstNonEmptySubfield(field, '3', 'z', 'y', 'x');
            final String materialType = (materialTypeSubfield == null) ? UNKNOWN_MATERIAL_TYPE : materialTypeSubfield.getData();

            // Extract all links from u-subfields and resolve URNs:
            for (final Subfield subfield_u : field.getSubfields('u')) {
                Set<String> URLs = materialTypeToURLsMap.get(materialType);
                if (URLs == null) {
                    URLs = new HashSet<String>();
                    materialTypeToURLsMap.put(materialType, URLs);
                }

                final String rawLink = subfield_u.getData();
                final String link;
                if (rawLink.startsWith("urn:"))
                    link = "https://nbn-resolving.org/" + rawLink;
                else if (rawLink.startsWith("http://nbn-resolving.de"))
                    // Replace HTTP w/ HTTPS.
                    link = "https://nbn-resolving.org/" + rawLink.substring(23);


                else if (rawLink.startsWith("http://nbn-resolving.org"))
                    // Replace HTTP w/ HTTPS.
                    link = "https://nbn-resolving.org/" + rawLink.substring(24);
                else
                    link = rawLink;
                URLs.add(link);
                if (!materialType.equals(UNKNOWN_MATERIAL_TYPE)) {
                    nonUnknownMaterialTypeURLs.add(link);
                }
            }
        }

        // Remove duplicates while favouring SWB and, if not present, DNB links:
        for (final String material_type : materialTypeToURLsMap.keySet()) {
            if (material_type.equals(UNKNOWN_MATERIAL_TYPE)) {
                for (final String url : materialTypeToURLsMap.get(material_type)) {
                    if (!nonUnknownMaterialTypeURLs.contains(url)) {
                        urls_and_material_types.add(url + ":" + UNKNOWN_MATERIAL_TYPE);
                    }
                }
            } else {
                // Locate SWB and DNB URLs, if present:
                String preferredURL = null;
                for (final String url : materialTypeToURLsMap.get(material_type)) {
                    if (url.startsWith("http://swbplus.bsz-bw.de")) {
                        preferredURL = url;
                        break;
                    } else if (url.startsWith("http://d-nb.info"))
                        preferredURL = url;
                }

                if (preferredURL != null)
                    urls_and_material_types.add(preferredURL + ":" + material_type);
                else { // Add the kitchen sink.
                    for (final String url : materialTypeToURLsMap.get(material_type))
                        urls_and_material_types.add(url + ":" + material_type);
                }
            }
        }

        // Handle DOI's:
        for (final VariableField variableField : record.getVariableFields("024")) {
            final DataField field = (DataField) variableField;
            final Subfield subfield_2 = field.getSubfield('2');
            if (subfield_2 != null && subfield_2.getData().equals("doi")) {
                final Subfield subfield_a = field.getSubfield('a');
                if (subfield_a != null) {
                    final String url = "https://doi.org/" + subfield_a.getData();
                    urls_and_material_types.add(url + ":DOI");
                }
            }
        }

        return urls_and_material_types;
    }

    /**
     * Returns either a Set<String> of parent (ID + colon + parent title). Only
     * IDs w/o titles will not be returned, instead a warning will be emitted on
     * stderr.
     *
     * @param record
     *            the record
     * @return A, possibly empty, Set<String> containing the ID/title pairs.
     */
    public Set<String> getContainerIdsWithTitles(final Record record) {
        final Set<String> containerIdsAndTitles = new TreeSet<>();

        for (final String tag : new String[] { "800", "810", "830", "773", "776" }) {
            for (final VariableField variableField : record.getVariableFields(tag)) {
                final DataField field = (DataField) variableField;
                final Subfield titleSubfield = getFirstNonEmptySubfield(field, 't', 'a');
                final Subfield volumeSubfield = field.getSubfield('v');
                final Subfield idSubfield = field.getSubfield('w');

                if (titleSubfield == null || idSubfield == null)
                    continue;

                final Matcher matcher = PPN_EXTRACTION_PATTERN.matcher(idSubfield.getData());
                if (!matcher.matches())
                    continue;
                final String parentId = matcher.group(1);

                containerIdsAndTitles
                        .add(parentId + (char) 0x1F + titleSubfield.getData() + (char) 0x1F + (volumeSubfield == null ? "" : volumeSubfield.getData()));
            }
        }
        return containerIdsAndTitles;
    }

    private void collectReviewsAndReviewedRecords(final Record record) {
        if (reviews_cache != null && reviewedRecords_cache != null) {
            return;
        }

        reviews_cache = new TreeSet<>();
        reviewedRecords_cache = new TreeSet<>();
        for (final VariableField variableField : record.getVariableFields("787")) {
            final DataField field = (DataField) variableField;
            final Subfield reviewTypeSubfield = getFirstNonEmptySubfield(field, 'i');
            final Subfield titleSubfield = getFirstNonEmptySubfield(field, 't');
            if (titleSubfield == null || reviewTypeSubfield == null)
                continue;

            String title = titleSubfield.getData();
            final Subfield locationAndPublisher = getFirstNonEmptySubfield(field, 'd');
            if (locationAndPublisher != null)
                title = title + " (" + locationAndPublisher.getData() + ")";

            String parentId = "000000000";
            final Subfield idSubfield = field.getSubfield('w');
            if (idSubfield != null) {
                final Matcher matcher = PPN_EXTRACTION_PATTERN.matcher(idSubfield.getData());
                if (matcher.matches())
                    parentId = matcher.group(1);
            }

            final Subfield reviewerSubfield = getFirstNonEmptySubfield(field, 'a');
            final String reviewer = (reviewerSubfield == null) ? "" : reviewerSubfield.getData();

            if (reviewTypeSubfield.getData().equals("Rezension")) {
                reviews_cache.add(parentId + (char) 0x1F + reviewerSubfield.getData() + (char) 0x1F + title);
            } else if (reviewTypeSubfield.getData().equals("Rezension von")) {
                reviewedRecords_cache.add(parentId + (char) 0x1F + reviewer + (char) 0x1F + title);
            }
        }
    }

    public Set<String> getReviews(final Record record) {
        collectReviewsAndReviewedRecords(record);
        return reviews_cache;
    }

    public Set<String> getReviewedRecords(final Record record) {
        collectReviewsAndReviewedRecords(record);
        return reviewedRecords_cache;
    }

    /**
     * @param record
     *            the record
     * @param fieldnums
     * @return
     */
    public Set<String> getSuperMP(final Record record, final String fieldnums) {
        final Set<String> retval = new LinkedHashSet<>();
        final HashMap<String, String> resvalues = new HashMap<>();
        final HashMap<String, Integer> resscores = new HashMap<>();

        String value;
        String id;
        Integer score;
        Integer cscore;
        String fnum;
        String fsfc;

        final String[] fields = fieldnums.split(":");
        for (final String field : fields) {

            fnum = field.replaceAll("[a-z]+$", "");
            fsfc = field.replaceAll("^[0-9]+", "");

            final List<VariableField> fs = record.getVariableFields(fnum);
            if (fs == null) {
                continue;
            }
            for (final VariableField variableField : fs) {
                final DataField dataField = (DataField) variableField;
                final Subfield subfieldW = dataField.getSubfield('w');
                if (subfieldW == null) {
                    continue;
                }
                final Subfield fsubany = dataField.getSubfield(fsfc.charAt(0));
                if (fsubany == null) {
                    continue;
                }
                value = fsubany.getData().trim();
                id = subfieldW.getData().replaceAll("^\\([^\\)]+\\)", "");

                // Count number of commas in "value":
                score = value.length() - value.replace(",", "").length();

                if (resvalues.containsKey(id)) {
                    cscore = resscores.get(id);
                    if (cscore > score) {
                        continue;
                    }
                }
                resvalues.put(id, value);
                resscores.put(id, score);
            }
        }

        for (final String key : resvalues.keySet()) {
            value = "(" + key + ")" + resvalues.get(key);
            retval.add(value);
        }

        return retval;
    }

    /**
     * get the ISILs from LOK-tagged fields
     * <p/>
     * Typical LOK-Section below a Marc21 - Title-Set of a record: LOK |0 000
     * xxxxxnu a22 zn 4500 LOK |0 001 000001376 LOK |0 003 DE-576 LOK |0 004
     * 000000140 LOK |0 005 20020725000000 LOK |0 008
     * 020725||||||||||||||||ger||||||| LOK |0 014 |a 000001368 |b DE-576 LOK |0
     * 541 |e 76.6176 LOK |0 852 |a DE-Sp3 LOK |0 852 1 |c B IV 529 |9 00
     * <p/>
     * LOK = Field |0 852 = Subfield |a DE-Sp3 = Subfield with ISIL
     *
     * @param record
     *            the record
     * @return Set of isils
     */
    public Set<String> getIsils(final Record record) {
        if (isils_cache != null) {
            return isils_cache;
        }

        final Set<String> isils = new LinkedHashSet<>();
        final List<VariableField> fields = record.getVariableFields("LOK");
        if (fields != null) {
            for (final VariableField variableField : fields) {
                final DataField lokfield = (DataField) variableField;
                final Subfield subfield0 = lokfield.getSubfield('0');
                if (subfield0 == null || !subfield0.getData().startsWith("852")) {
                    continue;
                }
                final Subfield subfieldA = lokfield.getSubfield('a');
                if (subfieldA != null) {
                    isils.add(subfieldA.getData());
                }
            }
        }

        if (isils.isEmpty()) { // Nothing worked!
            isils.add("Unknown");
        }
        this.isils_cache = isils;
        return isils;
    }

    /**
     * @param record
     *            the record
     * @return
     */
    public String isAvailableInTuebingen(final Record record) {
        return Boolean.toString(!record.getVariableFields("SIG").isEmpty());
    }

    /**
     * get the collections from LOK-tagged fields
     * <p/>
     * Typical LOK-Section below a Marc21 - Title-Set of a record: LOK |0 000
     * xxxxxnu a22 zn 4500 LOK |0 001 000001376 LOK |0 003 DE-576 LOK |0 004
     * 000000140 LOK |0 005 20020725000000 LOK |0 008
     * 020725||||||||||||||||ger||||||| LOK |0 014 |a 000001368 |b DE-576 LOK |0
     * 541 |e 76.6176 LOK |0 852 |a DE-Sp3 LOK |0 852 1 |c B IV 529 |9 00
     * <p/>
     * LOK = Field |0 852 = Subfield |a DE-Sp3 = Subfield with ISIL
     *
     * @param record
     *            the record
     * @return Set of collections
     */
    public Set<String> getCollections(final Record record) {
        final Set<String> isils = getIsils(record);
        final Set<String> collections = new HashSet<>();
        for (final String isil : isils) {
            final String collection = isil_to_department_map.get(isil);
            if (collection != null) {
                collections.add(collection);
            } else {
                throw new IllegalArgumentException("Unknown ISIL: " + isil);
            }
        }

        if (collections.isEmpty())
            collections.add("Unknown");

        return collections;
    }

    /**
     * @param record
     *            the record
     */
    public String getInstitution(final Record record) {
        final Set<String> collections = getCollections(record);
        return collections.iterator().next();
    }

    /**
     * @param record
     *            the record
     */
    public String getTueLocalIndexedDate(final Record record) {
        for (final VariableField variableField : record.getVariableFields("LOK")) {
            final DataField lokfield = (DataField) variableField;
            final List<Subfield> subfields = lokfield.getSubfields();
            final Iterator<Subfield> subfieldsIter = subfields.iterator();
            while (subfieldsIter.hasNext()) {
                Subfield subfield = subfieldsIter.next();
                char formatCode = subfield.getCode();

                String dataString = subfield.getData();
                if (formatCode != '0' || !dataString.startsWith("938") || !subfieldsIter.hasNext()) {
                    continue;
                }

                subfield = subfieldsIter.next();
                formatCode = subfield.getCode();
                if (formatCode != 'a') {
                    continue;
                }

                dataString = subfield.getData();
                if (dataString.length() != 4) {
                    continue;
                }

                final String sub_year_text = dataString.substring(0, 2);
                final int sub_year = Integer.parseInt("20" + sub_year_text);
                final int current_year = Calendar.getInstance().get(Calendar.YEAR);
                final String year;
                if (sub_year > current_year) {
                    // It is from the last century
                    year = "19" + sub_year_text;
                } else {
                    year = "20" + sub_year_text;
                }

                final String month = dataString.substring(2, 4);
                return year + "-" + month + "-01T11:00:00:000Z";
            }
        }
        return null;
    }

    // Returns the contents of the first data field with tag "tag" and subfield code "subfield_code" or null if no
    // such field and subfield were found.
    static private String getFirstSubfieldValue(final Record record, final String tag, final char subfieldCode) {
        if (tag == null || tag.length() != 3)
            throw new IllegalArgumentException("bad tag (null or length != 3)!");

        for (final VariableField variableField : record.getVariableFields(tag)) {
            final DataField dataField = (DataField) variableField;
            final Subfield subfield = dataField.getSubfield(subfieldCode);
            if (subfield != null)
                return subfield.getData();
        }

        return null;
    }

    /**
     * @param record
     *            the record
     */
    public String getPageRange(final Record record) {
        final String field_value = getFirstSubfieldValue(record, "936", 'h');
        if (field_value == null)
            return null;

        final Matcher matcher1 = PAGE_RANGE_PATTERN1.matcher(field_value);
        if (matcher1.matches())
            return matcher1.group(1) + "-" + matcher1.group(2);

        final Matcher matcher2 = PAGE_RANGE_PATTERN2.matcher(field_value);
        if (matcher2.matches())
            return matcher2.group(1) + "-" + matcher2.group(2);

        final Matcher matcher3 = PAGE_RANGE_PATTERN3.matcher(field_value);
        if (matcher3.matches())
            return matcher3.group(1) + "-";

        return null;
    }
    
    /**
     * Returns a Set<String> of Persistent Identifiers, e.g. DOIs and URNs
     * e.g.
     *  DOI:<doi1>
     *  URN:<urn1>
     *  URN:<urn2>
     * URLs are scanned for URNs from 856$u. "urn:" will be part of the URN.
     * Furthermore 024$2 will be checked for "doi".
     */
    public Set<String> getTypesAndPersistentIdentifiers(final Record record) {
        final Set<String> result = new TreeSet<>();

        // Handle DOIs
        for (final VariableField variableField : record.getVariableFields("024")) {
            final DataField field = (DataField) variableField;
            final Subfield subfield_2 = field.getSubfield('2');
            if (subfield_2 != null && subfield_2.getData().equals("doi")) {
                final Subfield subfield_a = field.getSubfield('a');
                if (subfield_a != null) {
                    result.add("DOI:" + subfield_a.getData());
                }
            }
        }
        
        // Handle URNs
        for (final VariableField variableField : record.getVariableFields("856")) {
            final DataField field = (DataField) variableField;

            for (final Subfield subfield_u : field.getSubfields('u')) {
                final String rawLink = subfield_u.getData();
                final int index = rawLink.indexOf("urn:", 0);

                if (index >= 0) {
                    final String link = rawLink.substring(index);
                    result.add("URN:" + link);
                }
            }
        }

        return result;
    }

    /**
     * @param record
     *            the record
     */
    public String getContainerYear(final Record record) {
        final String field_value = getFirstSubfieldValue(record, "936", 'j');
        if (field_value == null)
            return null;

        final Matcher matcher = YEAR_PATTERN.matcher(field_value);
        return matcher.matches() ? matcher.group(1) : null;
    }

    /**
     * @param record
     *            the record
     */
    public String getContainerVolume(final Record record) {
        final String field_value = getFirstSubfieldValue(record, "936", 'd');
        if (field_value == null)
            return null;

        final Matcher matcher = VOLUME_PATTERN.matcher(field_value);
        return matcher.matches() ? matcher.group(1) : null;
    }

    /**
     * @param record
     *            the record
     */
    public Set<String> getPhysicalType(final Record record) {
        final Set<String> results = new TreeSet<>();
        for (final DataField data_field : record.getDataFields()) {
            if (!data_field.getTag().equals("935"))
                continue;

            final List<Subfield> physical_code_subfields = data_field.getSubfields('b');
            for (final Subfield physical_code_subfield : physical_code_subfields) {
                final String physical_code = physical_code_subfield.getData();
                if (phys_code_to_full_name_map.containsKey(physical_code))
                    results.add(phys_code_to_full_name_map.get(physical_code));
                else
                    System.err.println("in TuelibMixin.getPhysicalType: can't map \"" + physical_code + "\"!");
            }
        }

        return results;
    }

    // Removes any non-letters from "original_role".
    private static String cleanRole(final String original_role) {
        final StringBuilder canonised_role = new StringBuilder();
        for (final char ch : original_role.toCharArray()) {
            if (Character.isLetter(ch))
                canonised_role.append(ch);
        }

        return canonised_role.toString();
    }

    private static final char[] author2SubfieldCodes = new char[] { 'a', 'b', 'c', 'd' };

    /**
     * @param record
     *            the record
     */
    public Set<String> getAuthor2AndRole(final Record record) {
        final Set<String> results = new TreeSet<>();
        for (final DataField data_field : record.getDataFields()) {
            if (!data_field.getTag().equals("700"))
                continue;

            String author2 = null;
            for (char subfieldCode : author2SubfieldCodes) {
                final Subfield subfieldField = data_field.getSubfield(subfieldCode);
                if (subfieldField != null) {
                    author2 = subfieldField.getData();
                    break;
                }
            }

            final Subfield eSubfield = data_field.getSubfield('e');
            final String author2role = (eSubfield != null) ? cleanRole(eSubfield.getData()) : null;

            if (author2 != null && author2role != null) {
                final StringBuilder author2AndRole = new StringBuilder();
                author2AndRole.append(author2);
                author2AndRole.append("$");
                author2AndRole.append(author2role);
                results.add(author2AndRole.toString());
            }
        }

        return results;
    }

    public Set<String> getValuesOrUnassigned(final Record record, final String fieldSpecs) {
        final Set<String> values = SolrIndexerShim.instance().getFieldList(record, fieldSpecs);
        if (values.isEmpty()) {
            values.add(UNASSIGNED);
        }
        return values;
    }

    public String getFirstValueOrUnassigned(final Record record, final String fieldSpecs) {
        final Set<String> values = SolrIndexerShim.instance().getFieldList(record, fieldSpecs);
        if (values.isEmpty()) {
            values.add(UNASSIGNED);
        }
        return values.iterator().next();
    }

    private static boolean isSerialComponentPart(final Record record) {
        final String leader = record.getLeader().toString();
        return leader.charAt(7) == 'b';
    }


    private String checkValidYear(String fourDigitYear) {
        Matcher validFourDigitYearMatcher = VALID_FOUR_DIGIT_PATTERN.matcher(fourDigitYear);
        return validFourDigitYearMatcher.matches() ? fourDigitYear : "";
    }

    private String yyMMDateToString(final String controlNumber, final String yyMMDate) {
        int currentYear = Calendar.getInstance().get(Calendar.YEAR);
        int yearTwoDigit = currentYear - 2000;  // If extraction fails later we fall back to current year
        try {
            yearTwoDigit = Integer.parseInt(yyMMDate.substring(0, 1));
        }
        catch (NumberFormatException e) {
            System.err.println("in yyMMDateToString: expected date in YYMM format, found \"" + yyMMDate
                               + "\" instead! (Control number was " + controlNumber + ")");
        }
        return Integer.toString(yearTwoDigit < (currentYear - 2000) ? (2000 + yearTwoDigit) : (1900 + yearTwoDigit));
    }
    
    /**
     * Get all available dates from the record.
     *
     * @param record
     *            MARC record
     * @return set of dates
     */

    public Set<String> getDates(final Record record) {
        final Set<String> dates = new LinkedHashSet<>();
        final Set<String> format = getFormatIncludingElectronic(record);

        // Case 1 [Website]
        if (format.contains("Website")) {
            final ControlField _008_field = (ControlField) record.getVariableField("008");
            if (_008_field == null) {
                System.err.println("getDates [No 008 Field for Website " + record.getControlNumber() + "]");
                return dates;
            }
            dates.add(yyMMDateToString(record.getControlNumber(), _008_field.getData()));
            return dates;
        }

        // Case 2 [Reproduction] (Reproductions have the publication date of the original work in 534$c.)
        final VariableField _534Field = record.getVariableField("534");
        if (_534Field != null) {
            final DataField dataField = (DataField) _534Field;
            final Subfield cSubfield = dataField.getSubfield('c');
            if (cSubfield != null) {
<<<<<<< HEAD
                dates.add(cSubfield.getData());
=======
                // strip non-digits at beginning and end (e.g. "©")
                String date = cSubfield.getData();
                date = date.replaceAll("^[^0-9]+", "");
                date = date.replaceAll("[^0-9]+$", "");
                dates.add(date);
>>>>>>> 11f00822
                return dates;
            }
        }
        
        // Case 3 [Article or Review]
        // Match also the case of publication date transgressing one year
        // (Format YYYY/YY for older and Format YYYY/YYYY) for
        // newer entries
        if (format.contains("Article") || (format.contains("Review") && !format.contains("Book"))) {
            final List<VariableField> _936Fields = record.getVariableFields("936");
            for (VariableField _936VField : _936Fields) {
                DataField _936Field = (DataField) _936VField;
                final Subfield jSubfield = _936Field.getSubfield('j');
                if (jSubfield != null) {
                    String yearOrYearRange = jSubfield.getData();
                    // Partly, we have additional text like "Post annum domini" in the front, so do away with that
                    yearOrYearRange = yearOrYearRange.replaceAll("^[\\D\\[\\]]+", "");
                    // Make sure we do away with brackets
                    yearOrYearRange = yearOrYearRange.replaceAll("[\\[|\\]]", "");
                    dates.add(yearOrYearRange.length() > 4 ? yearOrYearRange.substring(0, 4) : yearOrYearRange);
                }
            }
            if (dates.isEmpty())
                System.err.println("getDates [Could not find proper 936 field date content for: " + record.getControlNumber() + "]");
            else
                return dates;
        }

        // Case 4:
        // Test whether we have a 190j field
        // This was generated in the pipeline for superior works that do not contain a reasonable 008(7,10) entry
        final List<VariableField> _190Fields = record.getVariableFields("190");
        for (VariableField _190VField : _190Fields) {
            final DataField _190Field = (DataField) _190VField;
            final Subfield jSubfield = _190Field.getSubfield('j');
            if (jSubfield != null) {
                dates.add(jSubfield.getData());
            }
            else {
                System.err.println("getDates [No 190j subfield for PPN " + record.getControlNumber() + "]");
            }
            return dates;
        }


        // Case 5:
        // Use the sort date given in the 008-Field
        final ControlField _008_field = (ControlField) record.getVariableField("008");
        if (_008_field == null) {
            System.err.println("getDates [Could not find 008 field for PPN:" + record.getControlNumber() + "]");
            return dates;
        }
        final String _008FieldContents = _008_field.getData();
        final String yearExtracted = _008FieldContents.substring(7, 11);
        // Test whether we have a reasonable value
        final String year = checkValidYear(yearExtracted);
        if (year.isEmpty())
            System.err.println("getDates [\"" + yearExtracted + "\" is not a valid year for PPN " + record.getControlNumber() + "]");
        dates.add(year);
        return dates;
}


    public String isSuperiorWork(final Record record) {
        final DataField sprField = (DataField) record.getVariableField("SPR");
        if (sprField == null)
            return Boolean.FALSE.toString();
        return Boolean.toString(sprField.getSubfield('a') != null);
    }

    public String isSubscribable(final Record record) {
        final DataField sprField = (DataField) record.getVariableField("SPR");
        if (sprField == null)
            return Boolean.FALSE.toString();
        return Boolean.toString(sprField.getSubfield('b') != null);
    }

    private static String currentYear = null;

    /** @return the last two digits of the current year. */
    private static String getCurrentYear() {
        if (currentYear == null) {
            final DateFormat df = new SimpleDateFormat("yy");
            currentYear = df.format(Calendar.getInstance().getTime());
        }
        return currentYear;
    }

    /**
     * @brief Extracts the date (YYMMDD) that the record was created from a part
     *        of the 008 field.
     */
    public String getRecordingDate(final Record record) {
        final ControlField _008_field = (ControlField) record.getVariableField("008");
        final String fieldContents = _008_field.getData();

        final StringBuilder iso8601_date = new StringBuilder(10);
        iso8601_date.append(fieldContents.substring(0, 2).compareTo(getCurrentYear()) > 0 ? "19" : "20");
        iso8601_date.append(fieldContents.substring(0, 2));
        iso8601_date.append('-');
        iso8601_date.append(fieldContents.substring(2, 4));
        iso8601_date.append('-');
        iso8601_date.append(fieldContents.substring(4, 6));
        iso8601_date.append("T00:00:00Z");

        return iso8601_date.toString();
    }

    /**
     * @brief Extracts the date and time from the 005 field.
     */
    public String getLastModificationTime(final Record record) {
        final ControlField _005_field = (ControlField) record.getVariableField("005");
        final String fieldContents = _005_field.getData();

        final StringBuilder iso8601_date = new StringBuilder(19);
        iso8601_date.append(fieldContents.substring(0, 4));
        iso8601_date.append('-');
        iso8601_date.append(fieldContents.substring(4, 6));
        iso8601_date.append('-');
        iso8601_date.append(fieldContents.substring(6, 8));
        iso8601_date.append('T');
        iso8601_date.append(fieldContents.substring(8, 10));
        iso8601_date.append(':');
        iso8601_date.append(fieldContents.substring(10, 12));
        iso8601_date.append(':');
        iso8601_date.append(fieldContents.substring(12, 14));
        iso8601_date.append('Z');

        return iso8601_date.toString();
    }

    public Set<String> getGenre(final Record record, final String fieldSpecs) {
        final Set<String> genres = getValuesOrUnassigned(record, fieldSpecs);

        // Also try to find the code for "Festschrift" in 935$c:
        final DataField _935Field = (DataField) record.getVariableField("935");
        if (_935Field != null) {
            final List<Subfield> cSubfields = _935Field.getSubfields('c');
            for (final Subfield cSubfield : cSubfields) {
                if (cSubfield.toString().equals("fe")) {
                    genres.remove(UNASSIGNED);
                    genres.add("Festschrift");
                }
            }
        }

        return genres;
    }

    /**
     * Determine Record Formats
     *
     * Overwrite the original VuFindIndexer getFormats to do away with the
     * single bucket approach, i.e. collect all formats you find, i.e. this is
     * the original code without premature returns which are left in commented
     * out
     *
     * @param record
     *            MARC record
     * @return set of record format
     */
    public Set<String> getMultipleFormats(final Record record) {
        Set<String> result = new LinkedHashSet<String>();
        String leader = record.getLeader().toString();
        ControlField fixedField = (ControlField) record.getVariableField("008");
        DataField title = (DataField) record.getVariableField("245");
        String formatString;
        char formatCode = ' ';
        char formatCode2 = ' ';
        char formatCode4 = ' ';

        // check if there's an h in the 245
        if (title != null) {
            if (title.getSubfield('h') != null) {
                if (title.getSubfield('h').getData().toLowerCase().contains("[electronic resource]")) {
                    result.add("Electronic");
                }
            }
        }

        // check the 007 - this is a repeating field
        List<VariableField> fields = record.getVariableFields("007");
        if (fields != null) {
            ControlField formatField;
            for (VariableField varField : fields) {
                formatField = (ControlField) varField;
                formatString = formatField.getData().toUpperCase();
                formatCode = formatString.length() > 0 ? formatString.charAt(0) : ' ';
                formatCode2 = formatString.length() > 1 ? formatString.charAt(1) : ' ';
                formatCode4 = formatString.length() > 4 ? formatString.charAt(4) : ' ';
                switch (formatCode) {
                case 'A':
                    switch (formatCode2) {
                    case 'D':
                        result.add("Atlas");
                        break;
                    default:
                        result.add("Map");
                        break;
                    }
                    break;
                case 'C':
                    switch (formatCode2) {
                    case 'A':
                        result.add("TapeCartridge");
                        break;
                    case 'B':
                        result.add("ChipCartridge");
                        break;
                    case 'C':
                        result.add("DiscCartridge");
                        break;
                    case 'F':
                        result.add("TapeCassette");
                        break;
                    case 'H':
                        result.add("TapeReel");
                        break;
                    case 'J':
                        result.add("FloppyDisk");
                        break;
                    case 'M':
                    case 'O':
                        result.add("CDROM");
                        break;
                    case 'R':
                        // Do not return - this will cause anything with an
                        // 856 field to be labeled as "Electronic"
                        break;
                    default:
                        result.add("Software");
                        break;
                    }
                    break;
                case 'D':
                    result.add("Globe");
                    break;
                case 'F':
                    result.add("Braille");
                    break;
                case 'G':
                    switch (formatCode2) {
                    case 'C':
                    case 'D':
                        result.add("Filmstrip");
                        break;
                    case 'T':
                        result.add("Transparency");
                        break;
                    default:
                        result.add("Slide");
                        break;
                    }
                    break;
                case 'H':
                    result.add("Microfilm");
                    break;
                case 'K':
                    switch (formatCode2) {
                    case 'C':
                        result.add("Collage");
                        break;
                    case 'D':
                        result.add("Drawing");
                        break;
                    case 'E':
                        result.add("Painting");
                        break;
                    case 'F':
                        result.add("Print");
                        break;
                    case 'G':
                        result.add("Photonegative");
                        break;
                    case 'J':
                        result.add("Print");
                        break;
                    case 'L':
                        result.add("Drawing");
                        break;
                    case 'O':
                        result.add("FlashCard");
                        break;
                    case 'N':
                        result.add("Chart");
                        break;
                    default:
                        result.add("Photo");
                        break;
                    }
                    break;
                case 'M':
                    switch (formatCode2) {
                    case 'F':
                        result.add("VideoCassette");
                        break;
                    case 'R':
                        result.add("Filmstrip");
                        break;
                    default:
                        result.add("MotionPicture");
                        break;
                    }
                    break;
                case 'O':
                    result.add("Kit");
                    break;
                case 'Q':
                    result.add("MusicalScore");
                    break;
                case 'R':
                    result.add("SensorImage");
                    break;
                case 'S':
                    switch (formatCode2) {
                    case 'D':
                        result.add("SoundDisc");
                        break;
                    case 'S':
                        result.add("SoundCassette");
                        break;
                    default:
                        result.add("SoundRecording");
                        break;
                    }
                    break;
                case 'V':
                    switch (formatCode2) {
                    case 'C':
                        result.add("VideoCartridge");
                        break;
                    case 'D':
                        switch (formatCode4) {
                        case 'S':
                            result.add("BRDisc");
                            break;
                        case 'V':
                        default:
                            result.add("VideoDisc");
                            break;
                        }
                        break;
                    case 'F':
                        result.add("VideoCassette");
                        break;
                    case 'R':
                        result.add("VideoReel");
                        break;
                    default:
                        result.add("Video");
                        break;
                    }
                    break;
                }
            }
        }
        // check the Leader at position 6
        char leaderBit = leader.charAt(6);
        switch (Character.toUpperCase(leaderBit)) {
        case 'C':
        case 'D':
            result.add("MusicalScore");
            break;
        case 'E':
        case 'F':
            result.add("Map");
            break;
        case 'G':
            result.add("Slide");
            break;
        case 'I':
            result.add("SoundRecording");
            break;
        case 'J':
            result.add("MusicRecording");
            break;
        case 'K':
            result.add("Photo");
            break;
        case 'M':
            result.add("Electronic");
            break;
        case 'O':
        case 'P':
            result.add("Kit");
            break;
        case 'R':
            result.add("PhysicalObject");
            break;
        case 'T':
            result.add("Manuscript");
            break;
        }

        // check the Leader at position 7
        leaderBit = leader.charAt(7);
        switch (Character.toUpperCase(leaderBit)) {
        // Monograph
        case 'M':
            if (formatCode == 'C') {
                result.add("eBook");
            } else {
                result.add("Book");
            }
            break;
        // Component parts
        case 'A':
            result.add("BookComponentPart");
            break;
        case 'B':
            result.add("SerialComponentPart");
            break;
        // Serial
        case 'S':
            // Look in 008 to determine what type of Continuing Resource
            formatCode = fixedField.getData().toUpperCase().charAt(21);
            switch (formatCode) {
            case 'N':
                result.add("Newspaper");
                break;
            case 'P':
                result.add("Journal");
                break;
            default:
                result.add("Serial");
                break;
            }
        }

        // Nothing worked!
        if (result.isEmpty()) {
            result.add("Unknown");
        }

        // Records that contain the code "sodr" in 935$c should be classified as "Article" and not as "Book":
        if (result.contains("Book")) {
            final List<VariableField> _935Fields = record.getVariableFields("935");
            for (final VariableField variableField : _935Fields) {
                final DataField _935Field = (DataField) variableField;
                if (_935Field != null) {
                    final Subfield cSubfield = _935Field.getSubfield('c');
                    if (cSubfield != null && cSubfield.getData().equals("sodr")) {
                        result.remove("Book");
                        result.add("Article");
                        break;
                    }
                }
            }
        }

        return result;
    }

    /**
     * Determine Record Format(s)
     *
     * @param record
     *            the record
     * @return format of record
     */
    public Set<String> getFormatsWithGermanHandling(final Record record) {
        // We've been facing the problem that the original SolrMarc cannot deal
        // with
        // german descriptions in the 245h and thus assigns a wrong format
        // for e.g. electronic resource
        // Thus we must handle this manually

        Set<String> rawFormats = new LinkedHashSet<String>();
        DataField title = (DataField) record.getVariableField("245");

        if (title != null) {
            if (title.getSubfield('h') != null) {
                if (title.getSubfield('h').getData().toLowerCase().contains("[elektronische ressource]")) {
                    rawFormats.add("Electronic");
                    rawFormats.addAll(getMultipleFormats(record));
                    return rawFormats;
                } else {
                    return getMultipleFormats(record);
                }
            }
        }

        // Catch case of empty title
        return getMultipleFormats(record);
    }

    /**
     * Determine Record Format(s) including the electronic tag The electronic
     * category is filtered out in the actula getFormat function but needed to
     * determine the media type
     *
     * @param record
     *            the record
     * @return format of record
     */
    public Set<String> getFormatIncludingElectronic(final Record record) {
        final Set<String> formats = new HashSet<>();
        Set<String> rawFormats = getFormatsWithGermanHandling(record);

        for (final String rawFormat : rawFormats) {
            if (rawFormat.equals("BookComponentPart") || rawFormat.equals("SerialComponentPart")) {
                formats.add("Article");
            } else {
                formats.add(rawFormat);
            }
        }

        // Determine whether an article is in fact a review
        final List<VariableField> _655Fields = record.getVariableFields("655");
        for (final VariableField _655Field : _655Fields) {
            final DataField dataField = (DataField) _655Field;
            if (dataField.getIndicator1() == ' ' && dataField.getIndicator2() == '7' && dataField.getSubfield('a').getData().startsWith("Rezension")) {
                formats.remove("Article");
                formats.add("Review");
                break;
            }
        }

        // A review can also be indicated if 935$c set to "uwre"
        final List<VariableField> _935Fields = record.getVariableFields("935");
        for (final VariableField _935Field : _935Fields) {
            final DataField dataField = (DataField) _935Field;
            final Subfield cSubfield = dataField.getSubfield('c');
            if (cSubfield != null && cSubfield.getData().contains("uwre")) {
                formats.remove("Article");
                formats.add("Review");
                break;
            }
        }

        // Determine whether record is a 'Festschrift', i.e. has "fe" in 935$c
        for (final VariableField _935Field : _935Fields) {
            final DataField dataField = (DataField) _935Field;
            final Subfield cSubfield = dataField.getSubfield('c');
            if (cSubfield != null && cSubfield.getData().contains("fe")) {
                formats.add("Festschrift");
                break;
            }
        }

        // Determine whether record is a Website, i.e. has "website" in 935$c
        for (final VariableField _935Field : _935Fields) {
            final DataField dataField = (DataField) _935Field;
            List<Subfield> subfields = dataField.getSubfields();
            boolean foundMatch = false;
            for (Subfield subfield : subfields) {
                if (subfield.getCode() == 'c' && subfield.getData().contains("website")) {
                    formats.add("Website");
                    foundMatch = true;
                    break;
                }
            }
            if (foundMatch == true)
                break;
        }

        // Determine whether a record is a database, i.e. has "daten" in 935$c
        for (final VariableField _935Field : _935Fields) {
            final DataField dataField = (DataField) _935Field;
            List<Subfield> subfields = dataField.getSubfields();
            boolean foundMatch = false;
            for (Subfield subfield : subfields) {
                if (subfield.getCode() == 'c' && subfield.getData().contains("daten")) {
                    formats.add("Database");
                    foundMatch = true;
                    break;
                }
            }
            if (foundMatch == true)
                break;
        }


        // Rewrite all E-Books as electronic Books
        if (formats.contains("eBook")) {
            formats.remove("eBook");
            formats.add("Electronic");
            formats.add("Book");
        }

        return formats;
    }

    /**
     * Determine Format(s) but do away with the electronic tag
     *
     * @param record
     *            the record
     * @return mediatype of the record
     */

    public Set<String> getFormat(final Record record) {
        Set<String> formats = getFormatIncludingElectronic(record);

        // Since we now have an additional facet mediatype we remove the
        // electronic label
        formats.remove("Electronic");

        return formats;
    }

    /**
     * Determine Mediatype For facets we need to differentiate between
     * electronic and non-electronic resources
     *
     * @param record
     *            the record
     * @return mediatype of the record
     */

    public Set<String> getMediatype(final Record record) {
        final Set<String> mediatype = new HashSet<>();
        final Set<String> formats = getFormatIncludingElectronic(record);
        final String electronicRessource = "Electronic";
        final String nonElectronicRessource = "Non-Electronic";

        if (formats.contains(electronicRessource)) {
            mediatype.add(electronicRessource);
        } else {
            mediatype.add(nonElectronicRessource);
        }

        return mediatype;
    }

    /**
     * Helper to calculate the first publication date
     *
     * @param dates
     *            String of possible publication dates
     * @return the first publication date
     */

    public String calculateFirstPublicationDate(Set<String> dates) {
        String firstPublicationDate = null;
        for (final String current : dates) {
            if (firstPublicationDate == null || current != null && Integer.parseInt(current) < Integer.parseInt(firstPublicationDate))
                firstPublicationDate = current;
        }
        return firstPublicationDate;
    }

    /**
     * Helper to calculate the most recent publication date
     *
     * @param dates
     *            String of possible publication dates
     * @return the first publication date
     */

    public String calculateLastPublicationDate(Set<String> dates) {
        String lastPublicationDate = null;
        for (final String current : dates) {
            if (lastPublicationDate == null || current != null && Integer.parseInt(current) > Integer.parseInt(lastPublicationDate))
                lastPublicationDate = current;
        }
        return lastPublicationDate;
    }

    /**
     * Helper to cope with differing dates and possible special characters
     *
     * @param dates
     *            String of possible publication dates
     * @return the first publication date
     */
    public String getCleanAndNormalizedDate(final String dateString) {
        // We have to normalize dates that follow a different calculation of
        // time, e.g. works with hindu time
        final String DIFFERENT_CALCULATION_OF_TIME_REGEX = ".*?\\[(.*?)\\=\\s*(\\d+)\\s*\\].*";
        Matcher differentCalcOfTimeMatcher = Pattern.compile(DIFFERENT_CALCULATION_OF_TIME_REGEX).matcher(dateString);
        return differentCalcOfTimeMatcher.find() ? differentCalcOfTimeMatcher.group(2) : DataUtil.cleanDate(dateString);

    }

    /**
     * Determine the publication date for "date ascending/descending" sorting in
     * accordance with the rules stated in issue 227
     *
     * @param record
     *            MARC record
     * @return the publication date to be used for
     */

    public String getPublicationSortDate(final Record record) {
        final Set<String> dates = getDates(record);
        if (dates.isEmpty())
            return "";

        return calculateLastPublicationDate(dates);
    }

    public Set<String> getRecordSelectors(final Record record) {
        final Set<String> result = new TreeSet<String>();

        for (final VariableField variableField : record.getVariableFields("LOK")) {
            final DataField lokfield = (DataField) variableField;
            final Subfield subfield_0 = lokfield.getSubfield('0');
            if (subfield_0 == null || !subfield_0.getData().equals("935  ")) {
                continue;
            }
            
            for (final Subfield subfield_a : lokfield.getSubfields('a')) {
                if (!subfield_a.getData().isEmpty()) {
                    result.add(subfield_a.getData());
                }
            }
        }

        return result;
    }

    public String getZDBNumber(final Record record) {
        final DataField _035Field = (DataField)record.getVariableField("035");
        if (_035Field == null)
            return null;

        final Subfield subfieldA = _035Field.getSubfield('a');
        if (subfieldA == null || !subfieldA.getData().startsWith("(DE-599)ZDB"))
            return null;

        return subfieldA.getData().substring(11);
    }

    public String getStartPage(final Record record) {
        final DataField _936Field = (DataField)record.getVariableField("936");
        if (_936Field == null)
           return null;
        final Subfield subfieldH = _936Field.getSubfield('h');
        if (subfieldH == null)
            return null;

        final String pages = subfieldH.getData();
        final Matcher matcher = START_PAGE_MATCH_PATTERN.matcher(pages);
        if (matcher.matches()) {
            final String start_page = matcher.group(1);
            return start_page;
        }
        return null;
    }

    /** @return "true" if we have an open access publication, else "false". */
    public String getOpenAccessStatus(final Record record) {
        for (final VariableField variableField : record.getVariableFields("856")) {
            final DataField dataField = (DataField) variableField;
            final Subfield subfieldZ = dataField.getSubfield('z');
            if (subfieldZ != null && subfieldZ.getData().toLowerCase().startsWith("kostenfrei"))
                return "open-access";
        }

        return "non-open-access";
    }
}<|MERGE_RESOLUTION|>--- conflicted
+++ resolved
@@ -973,15 +973,11 @@
             final DataField dataField = (DataField) _534Field;
             final Subfield cSubfield = dataField.getSubfield('c');
             if (cSubfield != null) {
-<<<<<<< HEAD
-                dates.add(cSubfield.getData());
-=======
                 // strip non-digits at beginning and end (e.g. "©")
                 String date = cSubfield.getData();
                 date = date.replaceAll("^[^0-9]+", "");
                 date = date.replaceAll("[^0-9]+$", "");
                 dates.add(date);
->>>>>>> 11f00822
                 return dates;
             }
         }
