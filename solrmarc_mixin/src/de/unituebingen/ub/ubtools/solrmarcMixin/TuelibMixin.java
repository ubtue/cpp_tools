--- conflicted
+++ resolved
@@ -193,23 +193,19 @@
                     URLs = new HashSet<String>();
                     materialTypeToURLsMap.put(materialType, URLs);
                 }
-<<<<<<< HEAD
+
                 final String rawLink = subfield_u.getData();
-                final String link = rawLink.startsWith("urn:") ? "https://nbn-resolving.org/" + rawLink : rawLink;
+                final String link;
+                if (rawLink.startsWith("urn:"))
+                    link = "https://nbn-resolving.org/" + rawLink;
+                else if (rawLink.startsWith("http://nbn-resolving.org/"))
+                    link = "https" + rawLink.substring(4); // Replace HTTP w/ HTTPS.
+                else
+                    link = rawLink;
                 URLs.add(link);
                 if (!materialType.equals(UNKNOWN_MATERIAL_TYPE)) {
                     nonUnknownMaterialTypeURLs.add(link);
                 }
-=======
-
-                final String link = subfield_u.getData();
-                if (link.startsWith("urn:"))
-                    URLs.add("https://nbn-resolving.org/" + link);
-                else if (link.startsWith("http://nbn-resolving.org/"))
-                    URLs.add("https" + link.substring(4)); // Replace HTTP w/ HTTPS.
-                else
-                    URLs.add(link);
->>>>>>> a29c96f2
             }
         }
 
