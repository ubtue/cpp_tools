--- conflicted
+++ resolved
@@ -347,17 +347,12 @@
             const std::string temp_filename(common_prefix + "mrc");
 
             FileUtil::ConcatFiles(temp_filename, { *local_data_filename, *no_local_data_filename });
-<<<<<<< HEAD
             const unsigned dropped_count(MARC::RemoveDuplicateControlNumberRecords(temp_filename));
-            const std::string raw_filename(common_suffix.substr(0, 5) + "raw");
-            FileUtil::RenameFileOrDie(temp_filename, raw_filename);
+            const std::string raw_filename(common_prefix.substr(0, 5) + "raw");
+            FileUtil::RenameFileOrDie(temp_filename, raw_filename, true /* remove_target */);
             INFO("dropped " + std::to_string(dropped_count) + " records with duplicate PPN's and generated \"" + raw_filename
                  + "\".");
-=======
-            MARC::RemoveDuplicateControlNumberRecords(temp_filename);
-            FileUtil::RenameFileOrDie(temp_filename, common_prefix + "raw", true /* remove_target */);
-
->>>>>>> 12dc446d
+
             ++local_data_filename;
             ++no_local_data_filename;
         }
