/** \file   zeder_to_zotero_importer.cc
 *  \brief  Imports data from Zeder and merges it into zts_harvester config files
 *  \author Madeeswaran Kannan (madeeswaran.kannan@uni-tuebingen.de)
 *
 *  \copyright 2018 Universitätsbibliothek Tübingen.  All rights reserved.
 *
 *  This program is free software: you can redistribute it and/or modify
 *  it under the terms of the GNU Affero General Public License as
 *  published by the Free Software Foundation, either version 3 of the
 *  License, or (at your option) any later version.
 *
 *  This program is distributed in the hope that it will be useful,
 *  but WITHOUT ANY WARRANTY; without even the implied warranty of
 *  MERCHANTABILITY or FITNESS FOR A PARTICULAR PURPOSE.  See the
 *  GNU Affero General Public License for more details.
 *
 *  You should have received a copy of the GNU Affero General Public License
 *  along with this program.  If not, see <http://www.gnu.org/licenses/>.
 */
#include <algorithm>
#include <iostream>
#include <map>
#include <unordered_map>
#include <unordered_set>
#include <cinttypes>
#include <csignal>
#include <cstring>
#include <unistd.h>
#include "IniFile.h"
#include "MiscUtil.h"
#include "StringUtil.h"
#include "TimeUtil.h"
#include "util.h"
#include "Zeder.h"
#include "Zotero.h"


namespace {


[[noreturn]] void Usage() {
    std::cerr << "Usage: " << ::progname
              << " [--min-log-level=min_verbosity] --mode=tool_mode [--skip-timestamp-check] flavour config_file first_path second_path"
                 " [entry_ids]\n"
              << "Modes:\n"
              << "\t" << "generate:" << "\t"    << "Converts the .csv file exported from Zeder into a zeder_to_zotero_importer generated .conf"                                      "file. The first path points to the .csv file and the second to the output .conf file.\n"
              << "\t" << "diff:"     << "\t\t"  << "Compares the last modified time stamps of entries in a pair of zeder_to_zotero_importer"                                         "generated .conf files. The first path points to the source/updated .conf file and "
                                                   " file and the second to the destination/old .conf.\n"
              << "\t" << "merge:"    << "\t\t"  << "Same as above but additionally merges any changes into the destination/old .conf.\n\n"
              << "Flavour: Either 'ixtheo' or 'krimdok'.\n"
              << "Entry IDs: Comma-seperated list of entries IDs to process. All other entries will be ignored.\n\n";
    std::exit(EXIT_FAILURE);
}


enum Mode { GENERATE, DIFF, MERGE };


// Fields exported to the zts_harvester config file.
enum ExportField {
    TITLE,
    ZEDER_ID, ZEDER_MODIFIED_TIMESTAMP, ZEDER_COMMENT,
    TYPE, GROUP,
    PARENT_PPN, PARENT_ISSN_PRINT, PARENT_ISSN_ONLINE,
    ENTRY_POINT_URL, STRPTIME_FORMAT,
    EXTRACTION_REGEX, MAX_CRAWL_DEPTH
};


class ExportFieldNameResolver {
    std::unordered_map<ExportField, std::string> attribute_names_;
    std::unordered_map<ExportField, std::string> ini_keys_;
public:
    ExportFieldNameResolver();

    const std::string &getAttributeName(ExportField field) const { return attribute_names_.at(field); }
    std::vector<std::string> getAllValidAttributeNames() const;
    const std::string &getIniKey(ExportField field) const;
    const std::string &getIniKey(ExportField field, Zotero::HarvesterType harvester_type) const;
    std::pair<std::string, std::string> getIniKeyAttributeNamePair(ExportField field) const;
    std::pair<std::string, std::string> getAttributeNameIniKeyPair(ExportField field) const;
};


ExportFieldNameResolver::ExportFieldNameResolver(): attribute_names_{
    { TITLE,                    "zts_title"                 },
    { ZEDER_ID,                 "" /* unused */             },      // stored directly in the Entry class
    { ZEDER_MODIFIED_TIMESTAMP, "" /* unused */             },      // same as above
    { ZEDER_COMMENT,            "zts_zeder_comment"         },
    { TYPE,                     "zts_type"                  },
    { GROUP,                    "zts_group"                 },
    { PARENT_PPN,               "zts_parent_ppn"            },
    { PARENT_ISSN_PRINT,        "zts_parent_issn_print"     },
    { PARENT_ISSN_ONLINE,       "zts_parent_issn_online"    },
    { ENTRY_POINT_URL,          "zts_entry_point_url"       },
    { STRPTIME_FORMAT,          "" /* unused */             },
    { EXTRACTION_REGEX,         "" /* unused */             },
    { MAX_CRAWL_DEPTH,          "" /* unused */             },
}, ini_keys_{
    { TITLE,                    "" /* exported as the section name */   },
    { ZEDER_ID,                 "zeder_id"                              },
    { ZEDER_MODIFIED_TIMESTAMP, "zeder_modified_time"                   },
    { ZEDER_COMMENT,            "zeder_comment"                         },
    { TYPE,                     Zotero::HARVESTER_CONFIG_ENTRY_TO_STRING_MAP.at(Zotero::HarvesterConfigEntry::TYPE)                 },
    { GROUP,                    Zotero::HARVESTER_CONFIG_ENTRY_TO_STRING_MAP.at(Zotero::HarvesterConfigEntry::GROUP)                },
    { PARENT_PPN,               Zotero::HARVESTER_CONFIG_ENTRY_TO_STRING_MAP.at(Zotero::HarvesterConfigEntry::PARENT_PPN)           },
    { PARENT_ISSN_PRINT,        Zotero::HARVESTER_CONFIG_ENTRY_TO_STRING_MAP.at(Zotero::HarvesterConfigEntry::PARENT_ISSN_PRINT)    },
    { PARENT_ISSN_ONLINE,       Zotero::HARVESTER_CONFIG_ENTRY_TO_STRING_MAP.at(Zotero::HarvesterConfigEntry::PARENT_ISSN_ONLINE)   },
    { ENTRY_POINT_URL,          "" /* has multiple entries, resolved directly in the member function */                             },
    { STRPTIME_FORMAT,          Zotero::HARVESTER_CONFIG_ENTRY_TO_STRING_MAP.at(Zotero::HarvesterConfigEntry::STRPTIME_FORMAT)      },
    { EXTRACTION_REGEX,         Zotero::HARVESTER_CONFIG_ENTRY_TO_STRING_MAP.at(Zotero::HarvesterConfigEntry::EXTRACTION_REGEX)     },
    { MAX_CRAWL_DEPTH,          Zotero::HARVESTER_CONFIG_ENTRY_TO_STRING_MAP.at(Zotero::HarvesterConfigEntry::MAX_CRAWL_DEPTH)      },
} {}


std::vector<std::string> ExportFieldNameResolver::getAllValidAttributeNames() const {
    std::vector<std::string> valid_attribute_names;
    for (const auto &field_name_pair : attribute_names_)
        valid_attribute_names.emplace_back(field_name_pair.second);
    return valid_attribute_names;
}


const std::string &ExportFieldNameResolver::getIniKey(ExportField field) const {
    if (field == ENTRY_POINT_URL)
        LOG_ERROR("Cannot resolve INI name for field '" + std::to_string(field) + "' without harvester type data");
    else
        return ini_keys_.at(field);
}


const std::string &ExportFieldNameResolver::getIniKey(ExportField field, Zotero::HarvesterType harvester_type) const {
    if (field == ENTRY_POINT_URL) {
        switch (harvester_type) {
        case Zotero::HarvesterType::DIRECT:
            return Zotero::HARVESTER_CONFIG_ENTRY_TO_STRING_MAP.at(Zotero::HarvesterConfigEntry::URL);
        case Zotero::HarvesterType::RSS:
            return Zotero::HARVESTER_CONFIG_ENTRY_TO_STRING_MAP.at(Zotero::HarvesterConfigEntry::FEED);
        case Zotero::HarvesterType::CRAWL:
            return Zotero::HARVESTER_CONFIG_ENTRY_TO_STRING_MAP.at(Zotero::HarvesterConfigEntry::BASE_URL);
        }
    } else
        return ini_keys_.at(field);
}


std::pair<std::string, std::string> ExportFieldNameResolver::getIniKeyAttributeNamePair(ExportField field) const {
    if (field == ENTRY_POINT_URL)
        LOG_ERROR("Cannot resolve INI name for field '" + std::to_string(field) + "' without harvester type data");
    else
        return std::make_pair(getIniKey(field), getAttributeName(field));
}


std::pair<std::string, std::string> ExportFieldNameResolver::getAttributeNameIniKeyPair(ExportField field) const {
    auto ini_key_attribute_name_pair(getIniKeyAttributeNamePair(field));
    std::swap(ini_key_attribute_name_pair.first, ini_key_attribute_name_pair.second);
    return ini_key_attribute_name_pair;
}


struct ImporterParams {
    Zeder::Flavour flavour_;
    std::vector<std::string> url_field_priority_;   // highest to lowest
    std::unordered_set<unsigned> entries_to_process_;
public:
    ImporterParams(const std::string &config_file_path, const std::string &flavour_string, const std::string &entry_ids_string = "");
};


ImporterParams::ImporterParams(const std::string &config_file_path, const std::string &flavour_string, const std::string &entry_ids_string)
    : url_field_priority_(), entries_to_process_()
{
    if (flavour_string == "krimdok")
        flavour_ = Zeder::KRIMDOK;
    else if (flavour_string == "ixtheo")
        flavour_ = Zeder::IXTHEO;
    else
        LOG_ERROR("Unknown Zeder flavour '" + flavour_string + "'");

    const IniFile config(config_file_path);
    const auto section(config.getSection(Zeder::FLAVOUR_TO_STRING_MAP.at(flavour_)));

    const auto url_field_priority(section->getString("url_field_priority"));
    if (StringUtil::Split(url_field_priority, ",", &url_field_priority_) == 0)
        LOG_ERROR("Invalid URL field priority for flavour " + std::to_string(flavour_) + " in '" + config.getFilename() + "'");

    if (not entry_ids_string.empty()) {
        std::unordered_set<std::string> id_strings;
        StringUtil::Split(entry_ids_string, ',', &id_strings);
        for (const auto &id_string : id_strings) {
            unsigned converted_id(0);
            if (not StringUtil::ToUnsigned(id_string, &converted_id))
                LOG_ERROR("Couldn't convert Zeder ID '" + id_string + "'");

            entries_to_process_.insert(converted_id);
        }
    }

}


bool GetHarvesterTypeFromEntry(const Zeder::Entry &entry, const ExportFieldNameResolver &name_resolver,
                               Zotero::HarvesterType * const harvester_type)
{
    const auto entry_type(entry.getAttribute(name_resolver.getAttributeName(TYPE)));
    if (entry_type == Zotero::HARVESTER_TYPE_TO_STRING_MAP.at(Zotero::HarvesterType::DIRECT))
        *harvester_type = Zotero::HarvesterType::DIRECT;
    else if (entry_type == Zotero::HARVESTER_TYPE_TO_STRING_MAP.at(Zotero::HarvesterType::CRAWL))
        *harvester_type = Zotero::HarvesterType::CRAWL;
    else if (entry_type == Zotero::HARVESTER_TYPE_TO_STRING_MAP.at(Zotero::HarvesterType::RSS))
        *harvester_type = Zotero::HarvesterType::RSS;
    else
       return false;

    return true;
}


bool PostProcessZederImportedEntry(const ImporterParams &params, const ExportFieldNameResolver &name_resolver,
                                   Zeder::Entry * const entry, bool ignore_invalid_ppn_issn = true)
{
    if (not params.entries_to_process_.empty() and
        params.entries_to_process_.find(entry->getId()) == params.entries_to_process_.end())
    {
        LOG_DEBUG("Entry " + std::to_string(entry->getId()) + " ignored");
        return false;
    }

    bool valid(true);

    const auto &pppn(entry->getAttribute("pppn")), &eppn(entry->getAttribute("eppn"));
    if (eppn.empty() or eppn == "NV" or not MiscUtil::IsValidPPN(eppn)) {
        if (pppn.empty() or pppn == "NV" or not MiscUtil::IsValidPPN(pppn)) {
            LOG_WARNING("Entry " + std::to_string(entry->getId()) + " | No valid PPPN found");
            valid = ignore_invalid_ppn_issn ? valid : false;
        } else
            entry->setAttribute(name_resolver.getAttributeName(PARENT_PPN), eppn);
    } else
        entry->setAttribute(name_resolver.getAttributeName(PARENT_PPN), pppn);

    const auto &issn_print(entry->getAttribute("issn")), &issn_online(entry->getAttribute("essn"));
    if (issn_print.empty() or issn_print == "NV")
        ;// skip
    else if (not MiscUtil::IsPossibleISSN(issn_print)) {
        LOG_WARNING("Entry " + std::to_string(entry->getId()) + " | Invalid print ISSN '" + issn_print + "'");
        valid = ignore_invalid_ppn_issn ? valid : false;
    } else
        entry->setAttribute(name_resolver.getAttributeName(PARENT_ISSN_PRINT), issn_print);

    if (issn_online.empty() or issn_online == "NV")
        ;// skip
    else if (not MiscUtil::IsPossibleISSN(issn_online)) {
        LOG_WARNING("Entry " + std::to_string(entry->getId()) + " | Invalid online ISSN '" + issn_online + "'");
        valid = ignore_invalid_ppn_issn ? valid : false;
    } else
        entry->setAttribute(name_resolver.getAttributeName(PARENT_ISSN_ONLINE), issn_online);

    auto title(entry->getAttribute("tit"));
    StringUtil::Trim(&title);
    entry->setAttribute(name_resolver.getAttributeName(TITLE), title);

    Zotero::HarvesterType harvester_type(Zotero::HarvesterType::CRAWL);
    if (params.flavour_ == Zeder::IXTHEO and entry->getAttribute("prodf") != "zot") {
        LOG_WARNING("Entry " + std::to_string(entry->getId()) + " | Not a Zotero entry");
        valid = false;
    }

    if (entry->hasAttribute("rss") or entry->getAttribute("lrt").find("RSS.zotero") != std::string::npos)
        harvester_type = Zotero::HarvesterType::RSS;

    entry->setAttribute(name_resolver.getAttributeName(TYPE), Zotero::HARVESTER_TYPE_TO_STRING_MAP.at(harvester_type));
    entry->setAttribute(name_resolver.getAttributeName(GROUP), Zeder::FLAVOUR_TO_STRING_MAP.at(params.flavour_));
    entry->setAttribute(name_resolver.getAttributeName(ZEDER_COMMENT), entry->getAttribute("b_zot"));

    // resolve URL based on the importer's config
    std::string resolved_url;
    for (const auto &url_field : params.url_field_priority_) {
        if (entry->hasAttribute(url_field)) {
            const auto &imported_url(entry->getAttribute(url_field));
            if (not resolved_url.empty() and not imported_url.empty()) {
                LOG_INFO("Entry " + std::to_string(entry->getId()) + " | Discarding URL '" +
                         imported_url + "' in field '" + url_field + "'");
            } else if (not imported_url.empty())
                resolved_url = imported_url;
        }
    }

    if (resolved_url.empty()) {
        LOG_WARNING("Entry " + std::to_string(entry->getId()) + " | Couldn't resolve harvest URL");
        valid = false;
    } else
        entry->setAttribute(name_resolver.getAttributeName(ENTRY_POINT_URL), resolved_url);

    // remove the original attributes
    entry->keepAttributes(name_resolver.getAllValidAttributeNames());

    return valid;
}

bool PostProcessIniImportedEntry(const ImporterParams &params, const ExportFieldNameResolver &name_resolver, Zeder::Entry * const entry) {
    if (not params.entries_to_process_.empty() and
        params.entries_to_process_.find(entry->getId()) == params.entries_to_process_.end())
    {
        LOG_DEBUG("Entry " + std::to_string(entry->getId()) + " ignored");
        return false;
    }

    Zotero::HarvesterType harvester_type;
    if (not GetHarvesterTypeFromEntry(*entry, name_resolver, &harvester_type))
         LOG_WARNING("Entry " + std::to_string(entry->getId()) + " | Invalid harvester type");

    return true;
}


unsigned DiffZederEntries(const Zeder::EntryCollection &old_entries, const Zeder::EntryCollection &new_entries,
                          const ExportFieldNameResolver &name_resolver,
                          std::vector<Zeder::Entry::DiffResult> * const diff_results, std::unordered_set<unsigned> * const new_entry_ids,
                          const bool skip_timestamp_check = false)
{
    static const std::vector<std::string> immutable_fields{
        name_resolver.getAttributeName(TYPE),
        name_resolver.getAttributeName(TITLE)
    };

    for (const auto &new_entry : new_entries) {
        const auto old_entry(old_entries.find(new_entry.getId()));
        if (old_entry == old_entries.end()) {
            // it's a new entry altogether
            diff_results->push_back({ true, new_entry.getId(), new_entry.getLastModifiedTimestamp(), {} });
            for (const auto &key_value : new_entry)
                diff_results->back().modified_attributes_[key_value.first] = std::make_pair("", key_value.second);

            new_entry_ids->insert(new_entry.getId());
            continue;
        }

        auto diff(Zeder::Entry::Diff(*old_entry, new_entry, skip_timestamp_check));
        bool unexpected_modifications(false);
        for (const auto &immutable_field : immutable_fields) {
            const auto modified_immutable_field(diff.modified_attributes_.find(immutable_field));

            if (modified_immutable_field != diff.modified_attributes_.end()) {
                LOG_WARNING("Entry " + std::to_string(diff.id_) + " | Field '" + immutable_field +
                            "' was unexpectedly modified from '" + modified_immutable_field->second.first + "' to '" +
                            modified_immutable_field->second.second + "'");
                unexpected_modifications = true;

                std::string debug_print_buffer;
                diff.prettyPrint(&debug_print_buffer);
                LOG_WARNING(debug_print_buffer);
            }
        }

        if (not unexpected_modifications and not diff.modified_attributes_.empty())
            diff_results->push_back(diff);
    }

    return diff_results->size();
}


void MergeZederEntries(Zeder::EntryCollection * const merge_into,
                       const std::vector<Zeder::Entry::DiffResult> &diff_results)
{
    for (const auto &diff : diff_results) {
<<<<<<< HEAD
        if (not diff.timestamp_is_newer) {
=======
        if (not diff.timestamp_is_newer_) {
>>>>>>> ed0eb181
            LOG_DEBUG("Skiping diff for entry " + std::to_string(diff.id_));
            continue;
        }

        auto entry(merge_into->find(diff.id_));
        if (entry == merge_into->end()) {
            // add a new entry
            Zeder::Entry new_entry(diff.id_);

            new_entry.setModifiedTimestamp(diff.last_modified_timestamp_);
            for (const auto &modified_attribute : diff.modified_attributes_)
                new_entry.setAttribute(modified_attribute.first, modified_attribute.second.second);

            merge_into->addEntry(new_entry);
        } else
            Zeder::Entry::Merge(diff, &*entry);
    }

    merge_into->sortEntries();
}


void ParseZederCsv(const std::string &file_path, const ExportFieldNameResolver &name_resolver,
                   const ImporterParams &importer_params, Zeder::EntryCollection * const zeder_config)
{
    auto postprocessor([importer_params, name_resolver](Zeder::Entry * const entry) -> bool {
        return PostProcessZederImportedEntry(importer_params, name_resolver, entry);
    });
    std::unique_ptr<Zeder::Importer::Params> parser_params(new Zeder::Importer::Params(file_path, postprocessor));
    auto parser(Zeder::Importer::Factory(std::move(parser_params)));
    parser->parse(zeder_config);
}


void ParseZederIni(const std::string &file_path, const ExportFieldNameResolver &name_resolver,
                   const ImporterParams &params, Zeder::EntryCollection * const zeder_config)
{
    static const std::unordered_map<std::string, std::string> ini_key_to_attribute_map{
        name_resolver.getIniKeyAttributeNamePair(ZEDER_COMMENT),
        name_resolver.getIniKeyAttributeNamePair(TYPE),
        name_resolver.getIniKeyAttributeNamePair(GROUP),
        name_resolver.getIniKeyAttributeNamePair(PARENT_PPN),
        name_resolver.getIniKeyAttributeNamePair(PARENT_ISSN_PRINT),
        name_resolver.getIniKeyAttributeNamePair(PARENT_ISSN_ONLINE),
        name_resolver.getIniKeyAttributeNamePair(PARENT_ISSN_ONLINE),

        { name_resolver.getIniKey(ENTRY_POINT_URL, Zotero::HarvesterType::DIRECT), name_resolver.getAttributeName(ENTRY_POINT_URL) },
        { name_resolver.getIniKey(ENTRY_POINT_URL, Zotero::HarvesterType::CRAWL), name_resolver.getAttributeName(ENTRY_POINT_URL) },
        { name_resolver.getIniKey(ENTRY_POINT_URL, Zotero::HarvesterType::RSS), name_resolver.getAttributeName(ENTRY_POINT_URL) },
    };

    IniFile ini(file_path);
    if (ini.getSections().empty())
        return;

    // select the sections that are Zeder-compatible, i.e., that were exported by this tool
    std::vector<std::string> valid_section_names, groups;
    StringUtil::Split(ini.getString("", Zotero::HARVESTER_CONFIG_ENTRY_TO_STRING_MAP.at(Zotero::HarvesterConfigEntry::GROUP) + "s", ""),
                     ',', &groups);

    for (const auto &section : ini) {
        const auto section_name(section.getSectionName());
        if (section_name.empty())
            continue;
        else if (std::find(groups.begin(), groups.end(), section_name) != groups.end())
            continue;   // skip the sections pertain to groups
        else if (section.getString(name_resolver.getIniKey(ZEDER_ID), "").empty()) {
            LOG_DEBUG("Entry '" + section_name + "' has no Zeder ID. Skipping...");
            continue;
        }

        valid_section_names.emplace_back(section_name);
    }

    auto postprocessor([params, name_resolver](Zeder::Entry * const entry) -> bool {
        return PostProcessIniImportedEntry(params, name_resolver, entry);
    });
    std::unique_ptr<Zeder::IniReader::Params> parser_params(new Zeder::IniReader::Params(ini.getFilename(), postprocessor, valid_section_names,
                                                                                         name_resolver.getAttributeName(TITLE),
                                                                                         name_resolver.getIniKey(ZEDER_ID),
                                                                                         name_resolver.getIniKey(ZEDER_MODIFIED_TIMESTAMP),
                                                                                         ini_key_to_attribute_map));

    auto parser(Zeder::Importer::Factory(std::move(parser_params)));
    parser->parse(zeder_config);
}


void WriteZederIni(const std::string &file_path, const ExportFieldNameResolver &name_resolver,
                   const Zeder::EntryCollection &zeder_config)
{
    static const std::vector<std::string> attributes_to_export{
        name_resolver.getAttributeName(ZEDER_COMMENT),
        name_resolver.getAttributeName(TYPE),
        name_resolver.getAttributeName(GROUP),
        name_resolver.getAttributeName(PARENT_PPN),
        name_resolver.getAttributeName(PARENT_ISSN_PRINT),
        name_resolver.getAttributeName(PARENT_ISSN_ONLINE),
    };

    static const std::unordered_map<std::string, std::string> attribute_to_ini_key_map{
        name_resolver.getAttributeNameIniKeyPair(ZEDER_COMMENT),
        name_resolver.getAttributeNameIniKeyPair(TYPE),
        name_resolver.getAttributeNameIniKeyPair(GROUP),
        name_resolver.getAttributeNameIniKeyPair(PARENT_PPN),
        name_resolver.getAttributeNameIniKeyPair(PARENT_ISSN_PRINT),
        name_resolver.getAttributeNameIniKeyPair(PARENT_ISSN_ONLINE),
    };

    auto extra_keys_appender([name_resolver](IniFile::Section * const section, const Zeder::Entry &entry) {
        Zotero::HarvesterType harvester_type;
        if (not GetHarvesterTypeFromEntry(entry, name_resolver, &harvester_type))
            LOG_ERROR("Entry " + std::to_string(entry.getId()) + " | Invalid harvester type");

        // we need to manually resolve the key names for the entry point URL as they are dependent on the harvester type
        section->insert(name_resolver.getIniKey(ENTRY_POINT_URL, harvester_type), entry.getAttribute(name_resolver.getAttributeName(ENTRY_POINT_URL)),
                        "", IniFile::Section::DupeInsertionBehaviour::OVERWRITE_EXISTING_VALUE);

        if (harvester_type == Zotero::HarvesterType::CRAWL) {
            std::string temp_buffer;
            if (not section->lookup(name_resolver.getIniKey(MAX_CRAWL_DEPTH), &temp_buffer)) {
                section->insert(name_resolver.getIniKey(MAX_CRAWL_DEPTH), "1", "",
                        IniFile::Section::DupeInsertionBehaviour::OVERWRITE_EXISTING_VALUE);
            }

            if (not section->lookup(name_resolver.getIniKey(EXTRACTION_REGEX), &temp_buffer)) {
                section->insert(name_resolver.getIniKey(EXTRACTION_REGEX), "", "",
                        IniFile::Section::DupeInsertionBehaviour::OVERWRITE_EXISTING_VALUE);
            }
        }

        section->insert(name_resolver.getIniKey(STRPTIME_FORMAT), "", "",
                        IniFile::Section::DupeInsertionBehaviour::OVERWRITE_EXISTING_VALUE);
    });
    std::unique_ptr<Zeder::IniWriter::Params> writer_params(new Zeder::IniWriter::Params(file_path, attributes_to_export,
                                                                                         name_resolver.getAttributeName(TITLE),
                                                                                         name_resolver.getIniKey(ZEDER_ID),
                                                                                         name_resolver.getIniKey(ZEDER_MODIFIED_TIMESTAMP),
                                                                                         attribute_to_ini_key_map, extra_keys_appender));
    auto writer(Zeder::Exporter::Factory(std::move(writer_params)));
    writer->write(zeder_config);
}


void PrintZederDiffs(const std::vector<Zeder::Entry::DiffResult> &diff_results, const std::unordered_set<unsigned> &new_entry_ids) {
    LOG_INFO("\nDifferences ========================>");

    for (const auto &diff : diff_results) {
        std::string attribute_print_buffer;
        bool is_new_entry(new_entry_ids.find(diff.id_) != new_entry_ids.end());
        diff.prettyPrint(&attribute_print_buffer);

        if (is_new_entry)
            LOG_INFO("[NEW] " + attribute_print_buffer);
        else
            LOG_INFO("[MOD] " + attribute_print_buffer);
    }

    LOG_INFO("\n");
}


} // unnamed namespace


int Main(int argc, char *argv[]) {
    if (argc < 6)
        Usage();

    Mode current_mode;
    if (StringUtil::StartsWith(argv[1], "--mode=")) {
        const auto mode_string(argv[1] + __builtin_strlen("--mode="));
        if (std::strcmp(mode_string, "generate") == 0)
            current_mode = Mode::GENERATE;
        else if (std::strcmp(mode_string, "diff") == 0)
            current_mode = Mode::DIFF;
        else if (std::strcmp(mode_string, "merge") == 0)
            current_mode = Mode::MERGE;
        else
            Usage();

        --argc, ++argv;
    } else
        Usage();

    bool skip_timestamp_check(false);
    if (std::strcmp(argv[1], "--skip-timestamp-check") == 0) {
        skip_timestamp_check = true;
        --argc, ++argv;
    }

    if (argc != 5 and argc != 6)
        Usage();

    ImporterParams importer_params(argv[2], argv[1], argc == 6 ? argv[5] : "");
    ExportFieldNameResolver name_resolver;

    switch (current_mode) {
    case Mode::GENERATE: {
        const std::string zeder_export_path(argv[3]), output_ini_path(argv[4]);
        Zeder::EntryCollection parsed_config;

        ParseZederCsv(zeder_export_path, name_resolver, importer_params, &parsed_config);
        WriteZederIni(output_ini_path, name_resolver, parsed_config);

        LOG_INFO("Created " + std::to_string(parsed_config.size()) + " entries");

        break;
    }
    case Mode::DIFF:
    case Mode::MERGE: {
        const std::string new_ini_path(argv[3]), old_ini_path(argv[4]);
        Zeder::EntryCollection old_data, new_data;

        ParseZederIni(old_ini_path, name_resolver, importer_params, &old_data);
        ParseZederIni(new_ini_path, name_resolver, importer_params, &new_data);

        std::vector<Zeder::Entry::DiffResult> diff_results;
        std::unordered_set<unsigned> new_entry_ids;
        const auto num_modified_entries(DiffZederEntries(old_data, new_data, name_resolver,
                                                         &diff_results, &new_entry_ids, skip_timestamp_check));

        if (num_modified_entries > 0) {
            PrintZederDiffs(diff_results, new_entry_ids);

            if (current_mode == Mode::MERGE) {
                MergeZederEntries(&old_data, diff_results);
                WriteZederIni(old_ini_path, name_resolver, old_data);
            }

            LOG_INFO("Modified entries: " + std::to_string(diff_results.size() - new_entry_ids.size()));
            LOG_INFO("New entries: " + std::to_string(new_entry_ids.size()));
        } else
            LOG_INFO("No modified/new entries.");

        break;
    }
    }

    return EXIT_SUCCESS;
}<|MERGE_RESOLUTION|>--- conflicted
+++ resolved
@@ -365,11 +365,7 @@
                        const std::vector<Zeder::Entry::DiffResult> &diff_results)
 {
     for (const auto &diff : diff_results) {
-<<<<<<< HEAD
-        if (not diff.timestamp_is_newer) {
-=======
         if (not diff.timestamp_is_newer_) {
->>>>>>> ed0eb181
             LOG_DEBUG("Skiping diff for entry " + std::to_string(diff.id_));
             continue;
         }
