--- conflicted
+++ resolved
@@ -42,16 +42,9 @@
     zeder_journal_id INT(11) UNSIGNED,
     marc_field_tag CHAR(3) NOT NULL,
     record_type ENUM('regular_article', 'review') DEFAULT 'regular_article' NOT NULL,
-<<<<<<< HEAD
-    subfield_code CHAR(1) DEFAULT NULL,
-    field_presence ENUM('always', 'sometimes', 'ignore') NOT NULL,
-    CONSTRAINT metadata_presence_tracer_zeder_journal_id FOREIGN KEY (zeder_journal_id) REFERENCES zeder_journals (id) ON DELETE CASCADE ON UPDATE CASCADE,
-    CONSTRAINT metadata_presence_tracer_journal_id_and_field_name UNIQUE (zeder_journal_id, marc_field_tag)
-=======
     field_presence ENUM('always', 'sometimes', 'ignore') NOT NULL,
     CONSTRAINT metadata_presence_tracer_zeder_journal_id FOREIGN KEY (zeder_journal_id) REFERENCES zeder_journals (id) ON DELETE CASCADE ON UPDATE CASCADE,
     CONSTRAINT metadata_presence_tracer_journal_id_and_marc_field_tag UNIQUE (zeder_journal_id, marc_field_tag)
->>>>>>> 3222e17e
 ) CHARACTER SET utf8mb4 COLLATE utf8mb4_bin;
 
 
