--- conflicted
+++ resolved
@@ -393,11 +393,7 @@
 }
 
 
-<<<<<<< HEAD
-bool FindGndCodes(const std::string &tags, const MarcRecord &record,
-=======
-bool FindGndCodes(const bool verbose, const std::string &tags, const MarcUtil::Record &record,
->>>>>>> 023f0069
+bool FindGndCodes(const bool verbose, const std::string &tags, const MarcRecord &record,
                   const std::unordered_map<std::string, std::set<std::pair<std::string, std::string>>>
                   &gnd_codes_to_bible_ref_codes_map, std::set<std::string> * const ranges)
 {
@@ -409,7 +405,7 @@
     bool found_at_least_one(false);
     for (const auto &tag : individual_tags) {
         for (size_t index(record.getFieldIndex(tag)); index < record.getNumberOfFields() and record.getTag(index) == tag; ++index) {
-            const Subfields &subfields(record.getSubfields(index));
+            const Subfields subfields(record.getSubfields(index));
             const std::string subfield2(subfields.getFirstSubfieldValue('2'));
             if (subfield2.empty() or subfield2 != "gnd")
                 continue;
