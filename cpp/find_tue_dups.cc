/** \file    find_tue_dups.cc
 *  \brief   Find duplicates amongst the libraries of institutions associated w/ the University of Tübingen.
 *  \author  Dr. Johannes Ruscheinski
 */

/*
    Copyright (C) 2017, Library of the University of Tübingen

    This program is free software: you can redistribute it and/or modify
    it under the terms of the GNU Affero General Public License as
    published by the Free Software Foundation, either version 3 of the
    License, or (at your option) any later version.

    This program is distributed in the hope that it will be useful,
    but WITHOUT ANY WARRANTY; without even the implied warranty of
    MERCHANTABILITY or FITNESS FOR A PARTICULAR PURPOSE.  See the
    GNU Affero General Public License for more details.

    You should have received a copy of the GNU Affero General Public License
    along with this program.  If not, see <http://www.gnu.org/licenses/>.
*/

#include <algorithm>
#include <iostream>
#include <set>
#include <unordered_set>
#include <cstring>
#include "Compiler.h"
#include "FileUtil.h"
#include "JSON.h"
#include "TextUtil.h"
#include "MarcReader.h"
#include "MarcRecord.h"
#include "RegexMatcher.h"
#include "util.h"


void Usage() {
    std::cerr << "Usage: " << ::progname << " marc_input\n";
    std::cerr << "       Please note that this program requires an input MARC format as provided by\n";
    std::cerr << "       the team at the University of Freiburg!\n\n";
    std::exit(EXIT_FAILURE);
}


void ExtractSubfield(const MarcRecord &record, const std::string &tag, const char subfield_code,
                     std::set<std::string> * const extracted_values)
{
    std::vector<size_t> field_indices;
    record.getFieldIndices(tag, &field_indices);
    for (const size_t field_index : field_indices) {
        const std::string subfield_a(record.extractFirstSubfield(field_index, subfield_code));
        if (likely(not subfield_a.empty()))
            extracted_values->emplace(subfield_a);
    }
}


std::string ExtractZDBNumber(const MarcRecord &record) {
    // First we try our luck w/ 016...
    std::vector<size_t> field_indices;
    record.getFieldIndices("016", &field_indices);
    for (const size_t field_index : field_indices) {
        const std::string field_contents(record.getFieldData(field_index));
        const Subfields subfields(field_contents);
        if (subfields.getFirstSubfieldValue('2') == "DE-600")
            return subfields.getFirstSubfieldValue('a');
    }

    // ...and then we try our luck w/ 035:
    record.getFieldIndices("035", &field_indices);
    for (const size_t field_index : field_indices) {
        const std::string field_contents(record.getFieldData(field_index));
        const Subfields subfields(field_contents);
        const std::string subfield_a(subfields.getFirstSubfieldValue('a'));
        if (StringUtil::StartsWith(subfield_a, "(DE-599)ZDB"))
            return subfield_a.substr(11);
    }

    return "";
}


void ExtractISSNs(const MarcRecord &record, std::set<std::string> * const issns_and_isbns) {
    ExtractSubfield(record, "022", 'a', issns_and_isbns);
    ExtractSubfield(record, "440", 'x', issns_and_isbns);
    ExtractSubfield(record, "490", 'x', issns_and_isbns);
    ExtractSubfield(record, "730", 'x', issns_and_isbns);
    ExtractSubfield(record, "773", 'x', issns_and_isbns);
    ExtractSubfield(record, "776", 'x', issns_and_isbns);
    ExtractSubfield(record, "780", 'x', issns_and_isbns);
    ExtractSubfield(record, "785", 'x', issns_and_isbns);
}


void ExtractISBNs(const MarcRecord &record, std::set<std::string> * const issns_and_isbns) {
    ExtractSubfield(record, "020", 'a', issns_and_isbns);
    ExtractSubfield(record, "773", 'a', issns_and_isbns);
}


std::string ExtractInventory(const std::string &_910_subfield_a) {
    if (_910_subfield_a.empty())
        return "";

    JSON::JSONNode *tree_root(nullptr);
    try {
        JSON::Parser json_parser(_910_subfield_a);
        if (not (json_parser.parse(&tree_root)))
            Error("in ExtractInventory: failed to parse returned JSON: " + json_parser.getErrorMessage()
                  + "(input was: " + StringUtil::CStyleEscape(_910_subfield_a) + ")");

        if (tree_root->getType() != JSON::JSONNode::OBJECT_NODE)
            Error("in ExtractInventory: expected an object node!");
        const JSON::ObjectNode * const object(reinterpret_cast<const JSON::ObjectNode * const>(tree_root));

        const JSON::JSONNode * const inventory_node(object->getValue("bestand8032"));
        if (inventory_node == nullptr)
            return "";
        if (inventory_node->getType() != JSON::JSONNode::STRING_NODE)
            Error("in ExtractInventory: expected a string node!");
        return reinterpret_cast<const JSON::StringNode * const>(inventory_node)->getValue();

        delete tree_root;
    } catch (...) {
        delete tree_root;
        throw;
    }
}


enum SupplementaryInfoType { SIGNATURE, INVENTORY };
const std::set<std::string> SIGILS_OF_INTEREST{ "21", "21-24", "21-108", "21-31", "21-35" };


// \return The number of occurrences of an object in Tübingen.
unsigned FindTueSigilsAndSignaturesOrInventory(const MarcRecord &record,
                                               const SupplementaryInfoType supplementary_info_type,
                                               std::string * const ub_signatures_or_inventory,
                                               std::string * const non_ub_sigils_and_inventory)
{
    unsigned occurrence_count(0);
    std::vector<size_t> _910_indices;
    record.getFieldIndices("910", &_910_indices);
    for (const size_t _910_index : _910_indices) {
        const std::string _910_field_contents(record.getFieldData(_910_index));
        if (_910_field_contents.empty())
            continue;
        const Subfields subfields(_910_field_contents);
        const std::string sigil(subfields.getFirstSubfieldValue('c'));

        std::vector<std::string> signatures;
        std::string inventory;
        if (supplementary_info_type == SIGNATURE)
            subfields.extractSubfields('d', &signatures);
        else
            inventory = ExtractInventory(subfields.getFirstSubfieldValue('a'));

        const bool is_monograph(record.getLeader().isMonograph());
        if (is_monograph and sigil != "21")
            continue;
        if (SIGILS_OF_INTEREST.find(sigil) == SIGILS_OF_INTEREST.cend())
            continue;

        ++occurrence_count;
        if (sigil == "21") { // UB
            if (supplementary_info_type == SIGNATURE) {
                if (not ub_signatures_or_inventory->empty())
                    ub_signatures_or_inventory->append(",");
                ub_signatures_or_inventory->append(StringUtil::Join(signatures, ", "));
            } else if (not inventory.empty()) { // Assume supplementary_info_type == INVENTORY.
                if (not ub_signatures_or_inventory->empty())
                    ub_signatures_or_inventory->append(",");
                ub_signatures_or_inventory->append(inventory);
            }
        } else if (not inventory.empty()) { // Assume supplementary_info_type == INVENTORY.
            if (not non_ub_sigils_and_inventory->empty())
                non_ub_sigils_and_inventory->append(", ");
            non_ub_sigils_and_inventory->append(sigil + ':' + inventory);
        } else { // Non-UB and we don't have inventory information.
            if (not non_ub_sigils_and_inventory->empty())
                non_ub_sigils_and_inventory->append(", ");
            non_ub_sigils_and_inventory->append(sigil);
        }
    }

    return occurrence_count;
}


// Extracts 084$a entries but only if 084$2 contains "zdbs".
std::string ExtractDDCGroups(const MarcRecord &record) {
    std::string ddc_groups;
    std::vector<size_t> _084_indices;
    record.getFieldIndices("084", &_084_indices);
    for (const size_t _084_index : _084_indices) {
        const std::string _084_field_contents(record.getFieldData(_084_index));
        if (_084_field_contents.empty())
            continue;
        const Subfields subfields(_084_field_contents);
        if (not subfields.hasSubfieldWithValue('2', "zdbs"))
            continue;
        const std::string a_contents(subfields.getFirstSubfieldValue('a'));
        if (not a_contents.empty()) {
            if (not ddc_groups.empty())
                ddc_groups += ';';
            ddc_groups += a_contents;
        }
    }

    return ddc_groups;
}


void WriteSerialEntry(File * const output, const std::string &target_sigil, const std::string &ppn,
                      const std::string &main_title, const std::set<std::string> &issns_and_isbns,
                      const std::string &area_or_zdb_number, const std::string &ub_signatures_or_inventory,
                      const std::string &non_ub_sigils_and_inventory, const std::string &ddc_groups)
{
    std::set<std::string> sigils_and_inventory_info;
    StringUtil::SplitThenTrimWhite(non_ub_sigils_and_inventory, ',', &sigils_and_inventory_info);
    std::set<std::string> target_sigils_and_inventory_info;
    for (const auto &sigil_and_inventory_info : sigils_and_inventory_info) {
        if (StringUtil::StartsWith(sigil_and_inventory_info, target_sigil))
            target_sigils_and_inventory_info.emplace(sigil_and_inventory_info);
    }
    if (target_sigils_and_inventory_info.empty())
        return;
    
    (*output) << '"' << ppn << "\",\"" << TextUtil::CSVEscape(main_title)
              << "\",\"" << TextUtil::CSVEscape(StringUtil::Join(issns_and_isbns, ','))
              << "\",\"" << TextUtil::CSVEscape(area_or_zdb_number)
              << "\",\"" << TextUtil::CSVEscape(ub_signatures_or_inventory)
              << "\",\"" << TextUtil::CSVEscape(StringUtil::Join(target_sigils_and_inventory_info, ','))
              << "\",\"" << TextUtil::CSVEscape(ddc_groups) << "\"\n";
}


bool IsProbablyAYear(const std::string &year_candidate) {
    if (year_candidate.length() != 4)
        return false;
    return StringUtil::IsDigit(year_candidate[0]) and StringUtil::IsDigit(year_candidate[1])
           and StringUtil::IsDigit(year_candidate[2]) and StringUtil::IsDigit(year_candidate[3]);
}


bool FindTueDups(const MarcRecord &record, File * const monos_csv, File * const juristisches_seminar_csv,
                 File * const brechtbau_bibliothek_csv, File * const evangelische_theologie_csv,
                 File * const katholische_theologie_csv)
{
    const bool is_monograph(record.getLeader().isMonograph());
    std::string ub_signatures_or_inventory, non_ub_sigils_and_inventory;
    if (FindTueSigilsAndSignaturesOrInventory(record, (is_monograph ? SIGNATURE : INVENTORY),
                                              &ub_signatures_or_inventory, &non_ub_sigils_and_inventory) < 2)
        return false; // Not a dupe.

    if (is_monograph) {
        if (ub_signatures_or_inventory.empty())
            return false;
    } else if (ub_signatures_or_inventory.empty() or non_ub_sigils_and_inventory.empty())
        return false;

    const std::string _008_contents(record.getFieldData("008"));
    std::string publication_year;
    if (likely(_008_contents.length() >= 11))
        publication_year = _008_contents.substr(7, 4);

    std::string area_or_zdb_number;
    if (is_monograph) {
        if (not IsProbablyAYear(publication_year) or (publication_year < "1960" or publication_year > "2010"))
            return false;

        const std::string _910_contents(record.getFieldData("910"));
        if (not _910_contents.empty()) {
            const Subfields subfields(_910_contents);
            area_or_zdb_number = subfields.getFirstSubfieldValue('j');
        }
    } else // SERIALS
        area_or_zdb_number = ExtractZDBNumber(record);

    const std::string _245_contents(record.getFieldData("245"));
    std::string main_title;
    if (not _245_contents.empty()) {
        const Subfields subfields(_245_contents);
        main_title = subfields.getFirstSubfieldValue('a');
    }

    std::set<std::string> issns_and_isbns;
    if (is_monograph)
        ExtractISBNs(record, &issns_and_isbns);
    else
        ExtractISSNs(record, &issns_and_isbns);

    const std::string ddc_groups(ExtractDDCGroups(record));

    if (is_monograph) {
        (*monos_csv) << '"' << record.getControlNumber() << "\",\"" << TextUtil::CSVEscape(main_title)
                     << "\",\"" << TextUtil::CSVEscape(StringUtil::Join(issns_and_isbns, ','))
                     << "\",\"" << TextUtil::CSVEscape(publication_year)
                     << "\",\"" << TextUtil::CSVEscape(area_or_zdb_number)
                     << "\",\"" << TextUtil::CSVEscape(ub_signatures_or_inventory)
                     << "\",\"" << TextUtil::CSVEscape(non_ub_sigils_and_inventory) << "\"\n";
    } else {
        WriteSerialEntry(juristisches_seminar_csv, "21-24", record.getControlNumber(), main_title, issns_and_isbns,
                         area_or_zdb_number, ub_signatures_or_inventory, non_ub_sigils_and_inventory, ddc_groups);
        WriteSerialEntry(brechtbau_bibliothek_csv, "21-108", record.getControlNumber(), main_title, issns_and_isbns,
                         area_or_zdb_number, ub_signatures_or_inventory, non_ub_sigils_and_inventory, ddc_groups);
        WriteSerialEntry(evangelische_theologie_csv, "21-31", record.getControlNumber(), main_title, issns_and_isbns,
                         area_or_zdb_number, ub_signatures_or_inventory, non_ub_sigils_and_inventory, ddc_groups);
        WriteSerialEntry(katholische_theologie_csv, "21-35", record.getControlNumber(), main_title, issns_and_isbns,
                         area_or_zdb_number, ub_signatures_or_inventory, non_ub_sigils_and_inventory, ddc_groups);
    }

    return true;
}


enum OutputSet { MONOGRAPHS, SERIALS };


void WriteHeader(File * const output, const OutputSet output_set) {
    (*output) << "\"PPN\"" << ",\"Titel\"" << (output_set == MONOGRAPHS ? ",\"ISBN\"" : ",\"ISSN\"")
              << (output_set == MONOGRAPHS ? ",\"Erscheinungsjahr\"" : "")
              << (output_set == MONOGRAPHS ? ",\"Fachgebiet\"" : ",\"ZDB-ID-Nummer\"")
              << (output_set == MONOGRAPHS ? ",\"UB - Signatur\"" : ",\"UB - Bestandsangabe\"")
<<<<<<< HEAD
              << (output_set == MONOGRAPHS ? ",\"Sigel der anderen besitzenden Bibliotheken\"" : ",\"Sigel+Bestand\"")
=======
              << (output_set == MONOGRAPHS ? ",\"Siegel der anderen besitzenden Bibliotheken" : ",\"Siegel+Bestand\"")
>>>>>>> 39b11662
              << (output_set == SERIALS ? ",\"DDC-Sachgruppe\"" : "") << '\n';
}


void FindTueDups(MarcReader * const marc_reader) {
    std::unique_ptr<File> monos_csv(FileUtil::OpenOutputFileOrDie("monos.csv"));
    std::unique_ptr<File> juristisches_seminar_csv(FileUtil::OpenOutputFileOrDie("juristisches_seminar.csv"));
    std::unique_ptr<File> brechtbau_bibliothek_csv(FileUtil::OpenOutputFileOrDie("brechtbau_bibliothek.csv"));
    std::unique_ptr<File> evangelische_theologie_csv(FileUtil::OpenOutputFileOrDie("evangelische_theologie.csv"));
    std::unique_ptr<File> katholische_theologie_csv(FileUtil::OpenOutputFileOrDie("katholische_theologie.csv"));

    // Write the headers:
    WriteHeader(monos_csv.get(), MONOGRAPHS);
    WriteHeader(juristisches_seminar_csv.get(), SERIALS);
    WriteHeader(brechtbau_bibliothek_csv.get(), SERIALS);
    WriteHeader(evangelische_theologie_csv.get(), SERIALS);
    WriteHeader(katholische_theologie_csv.get(), SERIALS);

    unsigned count(0), control_number_dups_count(0), dups_count(0), monograph_count(0), serial_count(0),
             linked_ppn_count(0);
    std::unordered_set<std::string> previously_seen_ppns;
    while (const MarcRecord record = marc_reader->read()) {
        ++count;
        if (record.isElectronicResource())
            continue;

        const std::string ppn(record.getControlNumber());
        if (previously_seen_ppns.find(ppn) != previously_seen_ppns.cend()) {
            ++control_number_dups_count;
            Warning("found a duplicate control number: " + ppn);
            continue;
        } else
            previously_seen_ppns.insert(ppn);

        if (ppn.find('_') != std::string::npos) {
            ++linked_ppn_count;
            continue;
        }

        // Only consider monographs and serials:
        const Leader &leader(record.getLeader());
        if (not (leader.isMonograph() or leader.isSerial()))
            continue;

        if (FindTueDups(record, monos_csv.get(), juristisches_seminar_csv.get(), brechtbau_bibliothek_csv.get(),
                        evangelische_theologie_csv.get(), katholische_theologie_csv.get()))
        {
            ++dups_count;
            if (leader.isMonograph())
                ++monograph_count;
            else
                ++serial_count;
        }
    }
    std::cerr << "Processed " << count << " records and found " << dups_count << " dups (" << monograph_count
              << " monographs and " << serial_count << " serials).\n";
    std::cerr << "Found " << control_number_dups_count << " records w/ duplicate control numbers!\n";
    std::cerr << "Ignored " << linked_ppn_count << " records that have a control numbers w/ an underscore.\n";
}


int main(int argc, char **argv) {
    ::progname = argv[0];

    if (argc != 2)
        Usage();

    std::unique_ptr<MarcReader> marc_reader(MarcReader::Factory(argv[1], MarcReader::BINARY));

    try {
        FindTueDups(marc_reader.get());
    } catch (const std::exception &x) {
        Error("caught exception: " + std::string(x.what()));
    }
}<|MERGE_RESOLUTION|>--- conflicted
+++ resolved
@@ -323,11 +323,7 @@
               << (output_set == MONOGRAPHS ? ",\"Erscheinungsjahr\"" : "")
               << (output_set == MONOGRAPHS ? ",\"Fachgebiet\"" : ",\"ZDB-ID-Nummer\"")
               << (output_set == MONOGRAPHS ? ",\"UB - Signatur\"" : ",\"UB - Bestandsangabe\"")
-<<<<<<< HEAD
-              << (output_set == MONOGRAPHS ? ",\"Sigel der anderen besitzenden Bibliotheken\"" : ",\"Sigel+Bestand\"")
-=======
               << (output_set == MONOGRAPHS ? ",\"Siegel der anderen besitzenden Bibliotheken" : ",\"Siegel+Bestand\"")
->>>>>>> 39b11662
               << (output_set == SERIALS ? ",\"DDC-Sachgruppe\"" : "") << '\n';
 }
 
