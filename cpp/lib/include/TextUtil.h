--- conflicted
+++ resolved
@@ -482,11 +482,8 @@
 bool IsSomeKindOfDash(const uint32_t ch);
 
 
-<<<<<<< HEAD
-=======
 std::wstring ExpandLigatures(const std::wstring &string);
 std::string ExpandLigatures(const std::string &utf8_string);
 
 
->>>>>>> 45ffd394
 } // namespace TextUtil