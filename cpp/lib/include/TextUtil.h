--- conflicted
+++ resolved
@@ -424,16 +424,9 @@
 std::string InitialCaps(const std::string &text);
 
 
-<<<<<<< HEAD
 /** \brief Returns the canonical form of a charset string.
  */
 std::string CanonizeCharset(std::string charset);
 
 
-} // namespace TextUtil
-
-
-#endif // ifndef TEXT_UTIL_H
-=======
-} // namespace TextUtil
->>>>>>> a6303ca9
+} // namespace TextUtil