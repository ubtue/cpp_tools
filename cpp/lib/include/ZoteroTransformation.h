--- conflicted
+++ resolved
@@ -65,11 +65,7 @@
     bool IsValidItemType(const std::string item_type);
     std::string OptionalMap(const std::string &key, const std::unordered_map<std::string, std::string> &map);
     std::string NormalizeDate(const std::string date_raw, const std::string strptime_format);
-<<<<<<< HEAD
     bool TestForUnknownZoteroKey(const std::shared_ptr<const JSON::ObjectNode> &object_node);
-=======
->>>>>>> 85ebad13
-
 } // end ZoteroTransformation
 
 } // end Zotero