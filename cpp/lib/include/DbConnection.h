/** \file   DbConnection.h
 *  \brief  Interface for the DbConnection class.
 *  \author Dr. Johannes Ruscheinski (johannes.ruscheinski@uni-tuebingen.de)
 *
 *  \copyright 2015-2018 Universitätsbibliothek Tübingen.  All rights reserved.
 *
 *  This program is free software: you can redistribute it and/or modify
 *  it under the terms of the GNU Affero General Public License as
 *  published by the Free Software Foundation, either version 3 of the
 *  License, or (at your option) any later version.
 *
 *  This program is distributed in the hope that it will be useful,
 *  but WITHOUT ANY WARRANTY; without even the implied warranty of
 *  MERCHANTABILITY or FITNESS FOR A PARTICULAR PURPOSE.  See the
 *  GNU Affero General Public License for more details.
 *
 *  You should have received a copy of the GNU Affero General Public License
 *  along with this program.  If not, see <http://www.gnu.org/licenses/>.
 */
#pragma once


#include <string>
#include <mysql/mysql.h>
#include <sqlite3.h>
#include "DbResultSet.h"
#include "util.h"


// Forward declaration:
class IniFile;


class DbConnection {
    static const std::string DEFAULT_CHARACTER_SET;
public:
    enum Type { T_MYSQL, T_SQLITE };
    static const std::string DEFAULT_CONFIG_FILE_PATH;
private:
    Type type_;
    sqlite3 *sqlite3_;
    sqlite3_stmt *stmt_handle_;
    mutable MYSQL mysql_;
    bool initialised_;
public:
    enum OpenMode { READONLY, READWRITE, CREATE };
    enum Charset { UTF8_MB3, UTF8_MB4 };
public:
    DbConnection(const std::string &database_name, const std::string &user, const std::string &passwd = "",
<<<<<<< HEAD
                 const std::string &host = "localhost", const unsigned port = MYSQL_PORT, const std::string &character_set = DEFAULT_CHARACTER_SET)
        { type_ = T_MYSQL; init(database_name, user, passwd, host, port, character_set); }
=======
                 const std::string &host = "localhost", const unsigned port = MYSQL_PORT, const Charset charset = UTF8_MB4)
    { type_ = T_MYSQL; init(database_name, user, passwd, host, port, charset); }
>>>>>>> 7c5dcccc

    // Expects to find entries named "sql_database", "sql_username" and "sql_password".  Optionally there may also
    // be an entry named "sql_host".  If this entry is missing a default value of "localhost" will be assumed.
    // Another optional entry is "sql_port".  If that entry is missing the default value MYSQL_PORT will be used.
    explicit DbConnection(const IniFile &ini_file, const std::string &ini_file_section = "Database");

    DbConnection(const std::string &database_path, const OpenMode open_mode);

    /** \brief Attemps to parse something like "mysql://ruschein:xfgYu8z@localhost:3345/vufind" */
    explicit DbConnection(const std::string &mysql_url, const Charset charset = UTF8_MB4);

    virtual ~DbConnection();

    inline Type getType() const { return type_; }

    /** \note If the environment variable "UTIL_LOG_DEBUG" has been set "true", query statements will be
     *        logged to /usr/local/var/log/tuefind/sql_debug.log.
     */
    bool query(const std::string &query_statement);

    /** \brief Executes an SQL statement and aborts printing an error message to stderr if an error occurred.
     *  \note If the environment variable "UTIL_LOG_DEBUG" has been set "true", query statements will be
     *        logged to /usr/local/var/log/tuefind/sql_debug.log.
     */
    void queryOrDie(const std::string &query_statement);

    /** \brief Reads SQL statements from "filename" and executes them.
     *  \note  Aborts if "filename" can't be read.
     *  \note  If the environment variable "UTIL_LOG_DEBUG" has been set "true", query statements will be
     *         logged to /usr/local/var/log/tuefind/sql_debug.log.
     */
    bool queryFile(const std::string &filename);

    /** \brief Reads SQL statements from "filename" and executes them.
     *  \note  Aborts printing an error message to stderr if an error occurred.
     *  \note  If the environment variable "UTIL_LOG_DEBUG" has been set "true", query statements will be
     *         logged to /usr/local/var/log/tuefind/sql_debug.log.
     */
    void queryFileOrDie(const std::string &filename);

    DbResultSet getLastResultSet();
    inline std::string getLastErrorMessage() const
        { return (type_ == T_MYSQL) ? ::mysql_error(&mysql_) : ::sqlite3_errmsg(sqlite3_); }

    /** \return The the number of rows changed, deleted, or inserted by the last statement if it was an UPDATE,
     *          DELETE, or INSERT.
     *  \note   Must be called immediately after calling "query()".
     */
    inline unsigned getNoOfAffectedRows() const
        { return (type_ == T_MYSQL) ? ::mysql_affected_rows(&mysql_) : ::sqlite3_changes(sqlite3_); }

    /** \note Converts the binary contents of "unescaped_string" into a form that can used as a string (you still
     *        need to add quotes around it which must be single quotes for Sqlite) in SQL statements.
     *  \note This probably breaks for Sqlite if the string contains binary characters.
     */
    std::string escapeString(const std::string &unescaped_string);
private:
    /** \note This constructor is for operations which do not require any existing database.
     *        It should only be used in static functions.
     */
    DbConnection(const std::string &user, const std::string &passwd,
<<<<<<< HEAD
                 const std::string &host, const unsigned port, const std::string &character_set = DEFAULT_CHARACTER_SET)
                 { type_ = T_MYSQL; init(user, passwd, host, port, character_set); }

    void init(const std::string &database_name, const std::string &user, const std::string &passwd,
              const std::string &host, const unsigned port, const std::string &character_set);

    void init(const std::string &user, const std::string &passwd,
              const std::string &host, const unsigned port, const std::string &character_set);
=======
                 const std::string &host, const unsigned port, const Charset charset)
    { type_ = T_MYSQL; init(user, passwd, host, port, charset); }

    void init(const std::string &database_name, const std::string &user, const std::string &passwd,
              const std::string &host, const unsigned port, const Charset charset);

    void init(const std::string &user, const std::string &passwd, const std::string &host, const unsigned port, const Charset charset);
>>>>>>> 7c5dcccc
public:
    static void MySQLCreateDatabase(const std::string &database_name, const std::string &admin_user, const std::string &admin_passwd,
                                    const std::string &host = "localhost", const unsigned port = MYSQL_PORT,
                                    const Charset charset = UTF8_MB4);

    static void MySQLCreateUser(const std::string &new_user, const std::string &new_passwd, const std::string &admin_user,
                                const std::string &admin_passwd, const std::string &host = "localhost", const unsigned port = MYSQL_PORT,
                                const Charset charset = UTF8_MB4);

    static bool MySQLDatabaseExists(const std::string &database_name, const std::string &user, const std::string &passwd,
                                    const std::string &host = "localhost", const unsigned port = MYSQL_PORT,
                                    const Charset charset = UTF8_MB4);

    static void MySQLImportFile(const std::string &sql_file, const std::string &database_name, const std::string &user,
                                const std::string &passwd, const std::string &host = "localhost", const unsigned port = MYSQL_PORT,
                                const Charset charset = UTF8_MB4);

    static std::vector<std::string> MySQLGetDatabaseList(const std::string &user, const std::string &passwd,
                                                         const std::string &host = "localhost", const unsigned port = MYSQL_PORT,
                                                         const Charset charset = UTF8_MB4);

    static void MySQLGrantAllPrivileges(const std::string &database_name, const std::string &database_user, const std::string &admin_user,
                                        const std::string &admin_passwd, const std::string &host = "localhost",
                                        const unsigned port = MYSQL_PORT, const Charset charset = UTF8_MB4);
};<|MERGE_RESOLUTION|>--- conflicted
+++ resolved
@@ -32,7 +32,6 @@
 
 
 class DbConnection {
-    static const std::string DEFAULT_CHARACTER_SET;
 public:
     enum Type { T_MYSQL, T_SQLITE };
     static const std::string DEFAULT_CONFIG_FILE_PATH;
@@ -47,13 +46,8 @@
     enum Charset { UTF8_MB3, UTF8_MB4 };
 public:
     DbConnection(const std::string &database_name, const std::string &user, const std::string &passwd = "",
-<<<<<<< HEAD
-                 const std::string &host = "localhost", const unsigned port = MYSQL_PORT, const std::string &character_set = DEFAULT_CHARACTER_SET)
-        { type_ = T_MYSQL; init(database_name, user, passwd, host, port, character_set); }
-=======
                  const std::string &host = "localhost", const unsigned port = MYSQL_PORT, const Charset charset = UTF8_MB4)
     { type_ = T_MYSQL; init(database_name, user, passwd, host, port, charset); }
->>>>>>> 7c5dcccc
 
     // Expects to find entries named "sql_database", "sql_username" and "sql_password".  Optionally there may also
     // be an entry named "sql_host".  If this entry is missing a default value of "localhost" will be assumed.
@@ -115,16 +109,6 @@
      *        It should only be used in static functions.
      */
     DbConnection(const std::string &user, const std::string &passwd,
-<<<<<<< HEAD
-                 const std::string &host, const unsigned port, const std::string &character_set = DEFAULT_CHARACTER_SET)
-                 { type_ = T_MYSQL; init(user, passwd, host, port, character_set); }
-
-    void init(const std::string &database_name, const std::string &user, const std::string &passwd,
-              const std::string &host, const unsigned port, const std::string &character_set);
-
-    void init(const std::string &user, const std::string &passwd,
-              const std::string &host, const unsigned port, const std::string &character_set);
-=======
                  const std::string &host, const unsigned port, const Charset charset)
     { type_ = T_MYSQL; init(user, passwd, host, port, charset); }
 
@@ -132,7 +116,6 @@
               const std::string &host, const unsigned port, const Charset charset);
 
     void init(const std::string &user, const std::string &passwd, const std::string &host, const unsigned port, const Charset charset);
->>>>>>> 7c5dcccc
 public:
     static void MySQLCreateDatabase(const std::string &database_name, const std::string &admin_user, const std::string &admin_passwd,
                                     const std::string &host = "localhost", const unsigned port = MYSQL_PORT,
