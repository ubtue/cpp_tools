/** \file   FileUtil.cc
 *  \brief  Implementation of file related utility classes and functions.
 *  \author Dr. Johannes Ruscheinski (johannes.ruscheinski@uni-tuebingen.de)
 *
 *  \copyright 2015-2016 Universitätsbiblothek Tübingen.  All rights reserved.
 *
 *  This program is free software: you can redistribute it and/or modify
 *  it under the terms of the GNU Affero General Public License as
 *  published by the Free Software Foundation, either version 3 of the
 *  License, or (at your option) any later version.
 *
 *  This program is distributed in the hope that it will be useful,
 *  but WITHOUT ANY WARRANTY; without even the implied warranty of
 *  MERCHANTABILITY or FITNESS FOR A PARTICULAR PURPOSE.  See the
 *  GNU Affero General Public License for more details.
 *
 *  You should have received a copy of the GNU Affero General Public License
 *  along with this program.  If not, see <http://www.gnu.org/licenses/>.
 */
#include "FileUtil.h"
#include <fstream>
#include <list>
#include <memory>
#include <stdexcept>
#include <cassert>
#include <climits>
#include <cstdlib>
#include <cstring>
#include <dirent.h>
#include <fcntl.h>
#include <sys/stat.h>
#include <unistd.h>
#include "Compiler.h"
#include "SocketUtil.h"
#include "StringUtil.h"
#include "RegexMatcher.h"
#include "StringUtil.h"
#include "util.h"


namespace FileUtil {


AutoTempFile::AutoTempFile(const std::string &path_prefix) {
    std::string path_template(path_prefix + "XXXXXX");
    const int fd(::mkstemp(const_cast<char *>(path_template.c_str())));
    if (fd == -1)
<<<<<<< HEAD
        throw std::runtime_error("in AutoTempFile::AutoTempFile: mkstemp(3) for path template \"" + path_template
=======
        throw std::runtime_error("in AutoTempFile::AutoTempFile: mkstemp(3) for path prefix \"" + path_prefix
>>>>>>> bfd9c785
                                 + "\" failed! (" + std::string(::strerror(errno)) + ")");
    ::close(fd);
    path_ = path_template;
}


off_t GetFileSize(const std::string &path) {
    struct stat stat_buf;
    if (::stat(path.c_str(), &stat_buf) == -1)
        Error("in FileUtil::GetFileSize: can't stat(2) \"" + path + "\"!");

    return stat_buf.st_size;
}


bool WriteString(const std::string &path, const std::string &data) {
    std::ofstream output(path, std::ios_base::out | std::ios_base::binary | std::ios_base::trunc);
    if (output.fail())
        return false;

    output.write(data.data(), data.size());
    return not output.bad();
}


bool ReadString(const std::string &path, std::string * const data) {
    std::ifstream input(path, std::ios_base::in | std::ios_base::binary);
    if (input.fail())
        return false;

    const off_t file_size(GetFileSize(path));
    data->resize(file_size);
    input.read(const_cast<char *>(data->data()), file_size);
    return not input.bad();

}


// AccessErrnoToString -- Converts an errno set by access(2) to a string.
//                        The string values were copied and pasted from a Linux man page.
//
std::string AccessErrnoToString(int errno_to_convert, const std::string &pathname, const std::string &mode) {
    switch (errno_to_convert) {
    case 0: // Just in case...
        return "OK";
    case EACCES:
        return "The requested access would be denied to the file or search"
            " permission is denied to one of the directories in '" + pathname + "'";
    case EROFS:
        return "Write  permission  was  requested  for  a  file  on  a read-only filesystem.";
    case EFAULT:
        return "'" + pathname + "' points outside your accessible address space.";
    case EINVAL:
        return mode + " was incorrectly specified.";
    case ENAMETOOLONG:
        return "'" + pathname + "' is too long.";
    case ENOENT:
        return "A directory component in '" + pathname + "' would have been accessible but"
            " does not exist or was a dangling symbolic link.";
    case ENOTDIR:
        return "A component used as a directory in '" + pathname + "' is not, in fact, a directory.";
    case ENOMEM:
        return "Insufficient kernel memory was available.";
    case ELOOP:
        return "Too many symbolic links were encountered in resolving '" + pathname + "'.";
    case EIO:
        return "An I/O error occurred.";
    }

    throw std::runtime_error("Unknown errno code in FileUtil::AccessErrnoToString");
}


// Exists -- test whether a file exists
//
bool Exists(const std::string &path, std::string * const error_message) {
    errno = 0;
    int access_status = ::access(path.c_str(), F_OK);
    if (error_message != nullptr)
        *error_message = AccessErrnoToString(errno, path, "F_OK");
    errno = 0;
    return (access_status == 0);
}


namespace {


void MakeCanonicalPathList(const char * const path, std::list<std::string> * const canonical_path_list) {
    canonical_path_list->clear();

    const char *cp = path;
    if (*cp == '/') {
        canonical_path_list->push_back("/");
        ++cp;
    }

    while (*cp != '\0') {
        std::string directory;
        while (*cp != '\0' and *cp != '/')
            directory += *cp++;
        if (*cp == '/')
            ++cp;

        if (directory.empty() or directory == ".")
            continue;

        if (directory == ".." and not canonical_path_list->empty()) {
            if (canonical_path_list->size() != 1 or canonical_path_list->front() != "/")
                canonical_path_list->pop_back();
        }
        else
            canonical_path_list->push_back(directory);
    }
}


std::string ErrnoToString(const int error_code) {
    char buf[1024];
    return ::strerror_r(error_code, buf, sizeof buf); // GNU version of strerror_r.
}


} // unnamed namespace


std::string CanonisePath(const std::string &path)
{
    std::list<std::string> canonical_path_list;
    MakeCanonicalPathList(path.c_str(), &canonical_path_list);

    std::string canonised_path;
    for (std::list<std::string>::const_iterator path_component(canonical_path_list.begin());
         path_component != canonical_path_list.end(); ++path_component)
        {
            if (not canonised_path.empty() and canonised_path != "/")
                canonised_path += '/';
            canonised_path += *path_component;
        }

    return canonised_path;
}


std::string MakeAbsolutePath(const std::string &reference_path, const std::string &relative_path) {
    assert(not reference_path.empty() and reference_path[0] == '/');

    if (relative_path[0] == '/')
        return relative_path;

    std::string reference_dirname, reference_basename;
    DirnameAndBasename(reference_path, &reference_dirname, &reference_basename);

    std::list<std::string> resultant_dirname_components;
    MakeCanonicalPathList(reference_dirname.c_str(), &resultant_dirname_components);

    std::string relative_dirname, relative_basename;
    DirnameAndBasename(relative_path, &relative_dirname, &relative_basename);
    std::list<std::string> relative_dirname_components;
    MakeCanonicalPathList(relative_dirname.c_str(), &relative_dirname_components);

    // Now merge the two canonical path lists.
    for (std::list<std::string>::const_iterator component(relative_dirname_components.begin());
         component != relative_dirname_components.end(); ++component)
    {
        if (*component == ".." and (resultant_dirname_components.size() > 1 or
                                    resultant_dirname_components.front() != "/"))
            resultant_dirname_components.pop_back();
        else
            resultant_dirname_components.push_back(*component);
    }

    // Build the final path:
    std::string canonized_path;
    std::list<std::string>::const_iterator dir(resultant_dirname_components.begin());
    if (dir != resultant_dirname_components.end() and *dir == "/") {
        canonized_path = "/";
        ++dir;
    }
    for (/* empty */; dir != resultant_dirname_components.end(); ++dir)
        canonized_path += *dir + "/";
    canonized_path += relative_basename;

    return canonized_path;
}


std::string MakeAbsolutePath(const std::string &relative_path) {
    char buf[PATH_MAX];
    const char * const current_working_dir(::getcwd(buf, sizeof buf));
    if (unlikely(current_working_dir == nullptr))
        throw std::runtime_error("in FileUtil::MakeAbsolutePath: getcwd(3) failed (" + ErrnoToString(errno) + ")!");
    return MakeAbsolutePath(std::string(current_working_dir) + "/", relative_path);
}


bool MakeEmpty(const std::string &path) {
    int fd;
    if ((fd = ::open(path.c_str(), O_CREAT|O_TRUNC, S_IRUSR|S_IWUSR)) == -1)
        return false;

    ::close(fd);
    return true;
}


std::string GetFileName(const int fd) {
    char proc_path[25];
    std::sprintf(proc_path, "/proc/self/fd/%d", fd);
    struct stat stat_buf;
    if (::lstat(proc_path, &stat_buf) == -1)
        std::runtime_error("in FileUtil::GetFileName: lstat(2) failed on \"" + std::string(proc_path)
                           + "\"! (errno = " + std::to_string(errno) + ")");
    char * const linkname(reinterpret_cast<char *>(std::malloc(stat_buf.st_size + 1)));
    if (linkname == nullptr)
        std::runtime_error("in FileUtil::GetFileName: malloc(3) failed!");
    const ssize_t link_size(::readlink(proc_path, linkname, stat_buf.st_size + 1));
    if (link_size == -1)
        std::runtime_error("in FileUtil::GetFileName: readlink(2) failed on \"" + std::string(proc_path)
                           + "\"! (errno = " + std::to_string(errno) + ")");
    if (link_size > stat_buf.st_size)
        std::runtime_error("in FileUtil::GetFileName: symlink increased in size between call to lstat(2) and readlink(2)!");
    const std::string filename(linkname);
    std::free(linkname);

    return filename;
}


bool SetNonblocking(const int fd) {
    // First, retrieve current settings:
    int flags = ::fcntl(fd, F_GETFL, 0);
    if (flags == -1)
        return false;

    flags |= O_NONBLOCK;

    return ::fcntl(fd, F_SETFL, flags) != -1;
}


bool SetBlocking(const int fd) {
    // First, retrieve current settings:
    int flags = ::fcntl(fd, F_GETFL, 0);
    if (flags == -1)
        return false;

    flags &= ~O_NONBLOCK;

    return ::fcntl(fd, F_SETFL, flags) != -1;
}


// DirnameAndBasename -- Split a path into a directory name part and filename part.
//
void DirnameAndBasename(const std::string &path, std::string * const dirname, std::string * const basename) {
    if (unlikely(path.length() == 0)) {
        *dirname = *basename = "";
        return;
    }

    std::string::size_type last_slash_pos = path.rfind('/');
    if (last_slash_pos == std::string::npos) {
        *dirname  = "";
        *basename = path;
    } else {
        *dirname  = path.substr(0, last_slash_pos);
        *basename = path.substr(last_slash_pos + 1);
    }
}


// IsDirectory -- Is the specified file a directory?
//
bool IsDirectory(const std::string &dir_name) {
    struct stat statbuf;
    if (::stat(dir_name.c_str(), &statbuf) != 0)
        return false;

    return S_ISDIR(statbuf.st_mode);
}


// MakeDirectory -- Create a directory.
//
bool MakeDirectory(const std::string &path, const bool recursive, const mode_t mode) {
    const bool absolute(path[0] == '/' ? true : false);
    // In NON-recursive mode we make a single attempt to create the directory:
    if (not recursive) {
        errno = 0;
        if (::mkdir(path.c_str(), mode) == 0)
            return true;
        const bool dir_exists(errno == EEXIST and IsDirectory(path));
        if (dir_exists)
            errno = 0;
        return dir_exists;
    }

    std::vector<std::string> path_components;
    StringUtil::Split(path, '/', &path_components);

    std::string path_so_far;
    if (absolute)
        path_so_far += "/";
    for (std::vector<std::string>::const_iterator path_component(path_components.begin());
         path_component != path_components.end(); ++path_component)
    {
        path_so_far += *path_component;
        path_so_far += '/';
        errno = 0;
        if (::mkdir(path_so_far.c_str(), mode) == -1 and errno != EEXIST)
            return false;
        if (errno == EEXIST and not IsDirectory(path_so_far))
            return false;
    }

    return true;
}
    

static void CloseDirWhilePreservingErrno(DIR * const dir_handle) {
    const int old_errno(errno);
    ::closedir(dir_handle);
    errno = old_errno;
}


bool RemoveDirectory(const std::string &dir_name) {
    DIR *dir_handle(::opendir(dir_name.c_str()));
    if (unlikely(dir_handle == nullptr))
        return false;

    struct dirent *entry;
    while ((entry = ::readdir(dir_handle)) != nullptr) {
        if (std::strcmp(entry->d_name, ".") == 0 or std::strcmp(entry->d_name, "..") == 0)
            continue;

        const std::string path(dir_name + "/" + std::string(entry->d_name));
 
        if (entry->d_type == DT_DIR) {
            if (unlikely(not RemoveDirectory(path))) {
                CloseDirWhilePreservingErrno(dir_handle);
                return false;
            }
        } else
            ::unlink(path.c_str());

        if (unlikely(errno != 0)) {
            CloseDirWhilePreservingErrno(dir_handle);
            return false;
        }
    }
    if (unlikely(errno != 0)) { // readdir(2) failed!
        CloseDirWhilePreservingErrno(dir_handle);
        return false;
    }

    if (::unlikely(::rmdir(dir_name.c_str()) != 0)) {
        CloseDirWhilePreservingErrno(dir_handle);
        return false;
    }

    return likely(::closedir(dir_handle) == 0);
}


ssize_t RemoveMatchingFiles(const std::string &filename_regex, const bool include_directories,
                            const std::string &directory_to_scan)
{
    if (unlikely(filename_regex.find('/') != std::string::npos))
        throw std::runtime_error("in FileUtil::RemoveMatchingFiles: filename regex contained a slash!");

    std::string err_msg;
    std::unique_ptr<RegexMatcher> matcher(RegexMatcher::RegexMatcherFactory(filename_regex, &err_msg));
    if (unlikely(not err_msg.empty()))
        throw std::runtime_error("in FileUtil::RemoveMatchingFiles: failed to compile regular expression \"" + filename_regex
                                 + "\"! (" + err_msg + ")");

    DIR *dir_handle(::opendir(directory_to_scan.c_str()));
    if (unlikely(dir_handle == nullptr))
        return -1;

    struct dirent *entry;
    ssize_t match_count(0);
    while ((entry = ::readdir(dir_handle)) != nullptr) {
        if (std::strcmp(entry->d_name, ".") == 0 or std::strcmp(entry->d_name, "..") == 0)
            continue;

        if (not matcher->matched((entry->d_name)))
            continue;

        const std::string path(directory_to_scan + "/" + std::string(entry->d_name));
        if (entry->d_type == DT_DIR) {
            if (unlikely(not include_directories or not RemoveDirectory(path))) {
                CloseDirWhilePreservingErrno(dir_handle);
                return -1;
            }
        } else
            ::unlink(path.c_str());

        if (unlikely(errno != 0)) {
            CloseDirWhilePreservingErrno(dir_handle);
            return false;
        }

        ++match_count;
    }
    if (unlikely(errno != 0)) { // readdir(2) failed!
        CloseDirWhilePreservingErrno(dir_handle);
        return -1;
    }

    if (unlikely(::closedir(dir_handle) != 0))
        return -1;
    return match_count;
}


bool Rewind(const int fd) {
    return ::lseek(fd, 0, SEEK_SET) == 0;
}


FileUtil::FileType GuessFileType(const std::string &filename) {
    if (filename.empty())
        return FILE_TYPE_UNKNOWN;

    // Cannot guess a mime type without an extension:
    const std::string::size_type extension_pos = filename.rfind('.');
    if (extension_pos == std::string::npos)
        return FILE_TYPE_UNKNOWN;

    std::string file_extension = filename.substr(extension_pos + 1);
    StringUtil::ToLower(&file_extension);
    if (file_extension.find("htm") != std::string::npos) // .phtml, .shtml, .html
        return FILE_TYPE_HTML;

    FileUtil::FileType file_type = FILE_TYPE_UNKNOWN;
    switch (file_extension[0]) {
    case 'c':
        if (file_extension == "c" or file_extension == "cc" or file_extension == "cpp"
            or file_extension == "cxx")
            file_type = FILE_TYPE_CODE;
        else if (file_extension == "cgi")
            file_type = FILE_TYPE_HTML;
        break;
    case 'd':
        if (file_extension == "dvi")
            file_type = FILE_TYPE_DVI;
        else if (file_extension == "divx")
            file_type = FILE_TYPE_MOVIE;
        else if (file_extension == "doc")
            file_type = FILE_TYPE_DOC;
        break;
    case 'e':
        if (file_extension == "eps")
            file_type = FILE_TYPE_PS;
        break;
    case 'g':
        if (file_extension == "gif")
            file_type = FILE_TYPE_GRAPHIC;
        else if (file_extension == "gz")
            file_type = FILE_TYPE_GZIP;
        break;
    case 'h':
        if (file_extension == "h")
            file_type = FILE_TYPE_CODE;
        break;
    case 'j':
        if (file_extension == "jpg")
            file_type = FILE_TYPE_GRAPHIC;
        break;
    case 'p':
        switch (file_extension[1]) {
        case 'd':
            if (file_extension == "pdf")
                file_type = FILE_TYPE_PDF;
            break;
        case 'h':
            if (file_extension == "phtml") // serverside parsed html
                file_type = FILE_TYPE_HTML;
            else if (file_extension == "php") //
                file_type = FILE_TYPE_HTML;
            break;
        case 'l':
            if (file_extension == "pl")
                file_type = FILE_TYPE_HTML; // it might be a source code too!
        case 'n':
            if (file_extension == "png")
                file_type = FILE_TYPE_GRAPHIC;
            break;
        case 'p':
            if (file_extension == "ppt")
                file_type = FILE_TYPE_SLIDES;
            break;
        case 's':
            if (file_extension == "ps")
                file_type = FILE_TYPE_PS;
            break;
        case 'y':
            if (file_extension == "py")
                file_type = FILE_TYPE_HTML; // it might be a source code too!
            break;
        }
        break;
    case 'r':
        if (file_extension == "rtf")
            file_type = FILE_TYPE_RTF;
        break;
    case 's':
        if (file_extension == "sxi")
            file_type = FILE_TYPE_SLIDES;
        else if (file_extension == "sxw")
            file_type = FILE_TYPE_DOC;
        break;
    case 't':
        switch (file_extension[1]) {
        case 'a':
            if (file_extension == "tar")
                file_type = FILE_TYPE_TAR;
            break;
        case 'e':
            if (file_extension == "tex")
                file_type = FILE_TYPE_TEX;
            break;
        case 'g':
            if (file_extension == "tgz")
                file_type = FILE_TYPE_GZIP;
            break;
        case 'x':
            if (file_extension == "txt")
                file_type = FILE_TYPE_TEXT;
            break;
        }
        break;
    case 'x':
        if (file_extension == "xhtml") // serverside parsed html.
            file_type = FILE_TYPE_HTML;
        break;
    }

    return file_type;
}


std::string FileTypeToString(const FileType file_type) {
    switch (file_type) {
    case FILE_TYPE_UNKNOWN:
        return "unknown";
    case FILE_TYPE_TEXT:
        return "text";
    case FILE_TYPE_HTML:
        return "html";
    case FILE_TYPE_PDF:
        return "pdf";
    case FILE_TYPE_PS:
        return "ps";
    case FILE_TYPE_DOC:
        return "doc";
    case FILE_TYPE_SLIDES:
        return "slides";
    case FILE_TYPE_TEX:
        return "tex";
    case FILE_TYPE_DVI:
        return "dvi";
    case FILE_TYPE_TAR:
        return "tar";
    case FILE_TYPE_RTF:
        return "rtf";
    case FILE_TYPE_GZIP:
        return "gzip";
    case FILE_TYPE_Z:
        return "z";
    case FILE_TYPE_CODE:
        return "code";
    case FILE_TYPE_GRAPHIC:
        return "graphics";
    case FILE_TYPE_AUDIO:
        return "audio";
    case FILE_TYPE_MOVIE:
        return "movie";
    default:
        throw std::runtime_error("in FileUtil::FileTypeToString: Unknown file type!");
    }
}


size_t GetFileNameList(const std::string &filename_regex, std::vector<std::string> * const matched_filenames,
                       const std::string &directory_to_scan)
{
    if (unlikely(filename_regex.find('/') != std::string::npos))
        throw std::runtime_error("in FileUtil::GetFileNameList: filename regex contained a slash!");
    std::string err_msg;
    std::unique_ptr<RegexMatcher> matcher(RegexMatcher::RegexMatcherFactory(filename_regex, &err_msg));
    if (unlikely(not err_msg.empty()))
        throw std::runtime_error("in FileUtil::GetFileNameList: failed to compile regular expression \"" + filename_regex
                                 + "\"! (" + err_msg + ")");

    DIR *dir_handle(::opendir(directory_to_scan.c_str()));
    if (unlikely(dir_handle == nullptr))
        throw std::runtime_error("in FileUtil::GetFileNameList: failed to opendir(2) \"" + directory_to_scan + "\"! ("
                                 + std::string(::strerror(errno)) + ")");
    struct dirent *entry;
    while ((entry = ::readdir(dir_handle)) != nullptr) {
        if (matcher->matched(entry->d_name))
            matched_filenames->emplace_back(entry->d_name);
    }
    if (unlikely(errno != 0)) {
        CloseDirWhilePreservingErrno(dir_handle);
        throw std::runtime_error("in FileUtil::GetFileNameList: readdir(2) failed: " + std::string(::strerror(errno)));
    }

    if (unlikely(::closedir(dir_handle) != 0))
        throw std::runtime_error("in FileUtil::GetFileNameList: failed to opendir(2) \"" + directory_to_scan + "\"! ("
                                 + std::string(::strerror(errno)) + ")");

    return matched_filenames->size();
}


bool RenameFile(const std::string &old_name, const std::string &new_name, const bool remove_target) {
    struct stat stat_buf;
    if (::stat(new_name.c_str(), &stat_buf) == -1) {
        if (errno != ENOENT)
            throw std::runtime_error("in FileUtil::: stat(2) failed: " + std::string(::strerror(errno)));
    } else { // Target file or directory already exists!
        if (not remove_target) {
            errno = EEXIST;
            return false;
        }

        if (S_ISDIR(stat_buf.st_mode)) {
            if (unlikely(not RemoveDirectory(new_name)))
                return false;
        } else {
            if (unlikely(::unlink(new_name.c_str()) == -1))
                throw std::runtime_error("in FileUtil::: unlink(2) failed: " + std::string(::strerror(errno)));
        }
    }

    return ::rename(old_name.c_str(), new_name.c_str()) == 0;
}


std::unique_ptr<File> OpenInputFileOrDie(const std::string &filename) {
    std::unique_ptr<File> file(new File(filename, "r"));
    if (file->fail())
        Error("can't open \"" + filename + "\" for reading!");

    return file;
}


std::unique_ptr<File> OpenInputOutputFileOrDie(const std::string &filename) {
    std::unique_ptr<File> file(new File(filename, "r+"));
    if (file->fail())
        Error("can't open \"" + filename + "\" for reading and writing!");

    return file;
}


std::unique_ptr<File> OpenOutputFileOrDie(const std::string &filename) {
    std::unique_ptr<File> file(new File(filename, "w"));
    if (file->fail())
        Error("can't open \"" + filename + "\" for writing!");

    return file;
}


std::unique_ptr<File> OpenForAppeningOrDie(const std::string &filename) {
    std::unique_ptr<File> file(new File(filename, "a"));
    if (file->fail())
        Error("can't open \"" + filename + "\" for appending!");

    return file;
}


bool Copy(File * const from, File * const to, const size_t no_of_bytes) {
    errno = 0;
    std::string buffer;
    buffer.resize(no_of_bytes);
    if (unlikely(from->read((void *)buffer.data(), no_of_bytes) != no_of_bytes))
        return false;
    return to->write((void *)buffer.data(), no_of_bytes) == no_of_bytes;
}


bool DescriptorIsReadyForReading(const int fd, const TimeLimit &time_limit) {
    return SocketUtil::TimedRead(fd, time_limit, reinterpret_cast<void *>(NULL), 0) == 0;
}


bool DescriptorIsReadyForWriting(const int fd, const TimeLimit &time_limit) {
    return SocketUtil::TimedWrite(fd, time_limit, reinterpret_cast<void *>(NULL), 0) == 0;
}


bool GetLine(std::istream &stream, std::string * const line, const char terminator) {
    const std::string::size_type INITIAL_CAPACITY(128);
    line->clear();
    line->reserve(INITIAL_CAPACITY);

    int ch;
    for (ch = stream.get(); ch != EOF and ch != terminator; ch = stream.get()) {
        if (line->size() == line->capacity())
            line->reserve(2 * line->capacity());
        line->push_back(static_cast<char>(ch));
    }

    return ch != EOF;
}


std::string UniqueFileName(const std::string &directory, const std::string &filename_prefix,
			   const std::string &filename_suffix)
{
    static unsigned generation_number(1);

    // Set default for prefix if necessary.
    std::string prefix(filename_prefix);
    if (prefix.empty())
        prefix = ::progname;

    std::string suffix(filename_suffix);
    if (not suffix.empty() and suffix[0] != '.')
        suffix = "." + suffix;

    std::string dir(directory);
    if (dir.empty())
        dir = "/tmp";

    return (dir + "/" + prefix + "." +
            std::to_string(getpid()) + "." +
            std::to_string(generation_number++) + suffix);
}


bool FilesDiffer(const std::string &path1, const std::string &path2) {
    File input1(path1, "r");
    if (not input1)
        throw std::runtime_error("in FileUtil::FilesDiffer: failed to open \"" + path1 + "\" for reading!");
    
    File input2(path2, "r");
    if (not input2)
        throw std::runtime_error("in FileUtil::FilesDiffer: failed to open \"" + path2 + "\" for reading!");

    for (;;) {
        char buf1[BUFSIZ];
        const size_t read_count1(input1.read(reinterpret_cast<void *>(buf1), BUFSIZ));
        if (unlikely(read_count1 < BUFSIZ) and input1.anErrorOccurred())
            throw std::runtime_error("in FileUtil::FilesDiffer: an error occurred while trying to read \"" + path1
                                     + "\"!");
        
        char buf2[BUFSIZ];
        const size_t read_count2(input2.read(reinterpret_cast<void *>(buf2), BUFSIZ));
        if (unlikely(read_count2 < BUFSIZ) and input2.anErrorOccurred())
            throw std::runtime_error("in FileUtil::FilesDiffer: an error occurred while trying to read \"" + path2
                                     + "\"!");

        if (read_count1 != read_count2 or std::memcmp(buf1, buf2, BUFSIZ) != 0)
            return true;
    
        if (read_count1 < BUFSIZ)
            return false;
    }
}


void AppendStringToFile(const std::string &path, const std::string &text) {
    std::unique_ptr<File> file(OpenForAppeningOrDie(path));
    if (unlikely(file->write(text.data(), text.size()) != text.size()))
        Error("in FileUtil::AppendStringToFile: failed to append data to \"" + path + "\"!");
}
    

} // namespace FileUtil<|MERGE_RESOLUTION|>--- conflicted
+++ resolved
@@ -45,11 +45,7 @@
     std::string path_template(path_prefix + "XXXXXX");
     const int fd(::mkstemp(const_cast<char *>(path_template.c_str())));
     if (fd == -1)
-<<<<<<< HEAD
-        throw std::runtime_error("in AutoTempFile::AutoTempFile: mkstemp(3) for path template \"" + path_template
-=======
         throw std::runtime_error("in AutoTempFile::AutoTempFile: mkstemp(3) for path prefix \"" + path_prefix
->>>>>>> bfd9c785
                                  + "\" failed! (" + std::string(::strerror(errno)) + ")");
     ::close(fd);
     path_ = path_template;
