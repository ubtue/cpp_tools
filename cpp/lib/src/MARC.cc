/** \brief Various classes, functions etc. having to do with the Library of Congress MARC bibliographic format.
 *  \author Dr. Johannes Ruscheinski (johannes.ruscheinski@uni-tuebingen.de)
 *
 *  \copyright 2017-2021 Universitätsbibliothek Tübingen.  All rights reserved.
 *
 *  This program is free software: you can redistribute it and/or modify
 *  it under the terms of the GNU Affero General Public License as
 *  published by the Free Software Foundation, either version 3 of the
 *  License, or (at your option) any later version.
 *
 *  This program is distributed in the hope that it will be useful,
 *  but WITHOUT ANY WARRANTY; without even the implied warranty of
 *  MERCHANTABILITY or FITNESS FOR A PARTICULAR PURPOSE.  See the
 *  GNU Affero General Public License for more details.
 *
 *  You should have received a copy of the GNU Affero General Public License
 *  along with this program.  If not, see <http://www.gnu.org/licenses/>.
*/

#include "MARC.h"
#include <set>
#include <unordered_map>
#include <cerrno>
#include <sys/mman.h>
#include <sys/types.h>
#include <sys/stat.h>
#include <unistd.h>
#include "BSZUtil.h"
#include "FileLocker.h"
#include "FileUtil.h"
#include "MiscUtil.h"
#include "RegexMatcher.h"
#include "TextUtil.h"
#include "UBTools.h"
#include "util.h"


namespace {


inline unsigned ToUnsigned(const char *cp, const unsigned count) {
    unsigned retval(0);
    for (unsigned i(0); i < count; ++i)
        retval = retval * 10 + (*cp++ - '0');

    return retval;
}


inline unsigned NoOfDigits(const unsigned n) {
    if (n < 10)
        return 1;
    if (n < 100)
        return 2;
    if (n < 1000)
        return 3;
    if (n < 10000)
        return 4;
    if (n < 100000)
        return 5;
    throw std::out_of_range("in NoOfDigits: n == " + std::to_string(n));
}


inline std::string &AppendToStringWithLeadingZeros(std::string &target, unsigned n, const unsigned width) {
    const unsigned no_of_digits(NoOfDigits(n));

    for (unsigned i(no_of_digits); i < width; ++i)
        target += '0';

    static const unsigned powers_of_ten[] = { 1, 10, 100, 1000, 10000, 100000 };

    unsigned divisor(powers_of_ten[no_of_digits - 1]);
    for (unsigned i(0); i < no_of_digits; ++i) {
        target += '0' + (n / divisor);
        n %= divisor;
        divisor /= 10u;
    }

    return target;
}


} // unnamed namespace


namespace MARC {


static inline bool IsNineOrNonDigit(const char ch) {
    return not StringUtil::IsDigit(ch) or ch == '9';
}


bool Tag::isLocal() const {
    return IsNineOrNonDigit(tag_.as_cstring_[0]) or IsNineOrNonDigit(tag_.as_cstring_[1]) or IsNineOrNonDigit(tag_.as_cstring_[2]);
}


Tag &Tag::swap(Tag &other) {
    std::swap(tag_.as_int_, other.tag_.as_int_);
    return *this;
}


Subfields::Subfields(const std::string &field_contents) {
    if (unlikely(field_contents.length() < 5)) // We need more than: 2 indicators + delimiter + subfield code
        return;

    std::string value;
    char subfield_code(field_contents[3]);
    for (auto ch(field_contents.cbegin() + 4 /* 2 indicators + delimiter + subfield code */);
         ch != field_contents.cend(); ++ch)
    {
        if (unlikely(*ch == '\x1F')) {
            subfields_.emplace_back(subfield_code, value);
            value.clear();
            ++ch; // Skip over the delimiter.
            subfield_code = *ch;
        } else
            value += *ch;
    }

    subfields_.emplace_back(subfield_code, value);
}


void Subfields::addSubfield(const char subfield_code, const std::string &subfield_value) {
    auto insertion_location(subfields_.begin());
    while (insertion_location != subfields_.end() and insertion_location->code_ < subfield_code)
        ++insertion_location;
    subfields_.emplace(insertion_location, subfield_code, subfield_value);
}


bool Subfields::replaceFirstSubfield(const char subfield_code, const std::string &new_subfield_value) {
    auto replacement_location(subfields_.begin());
    while (replacement_location != subfields_.end() and replacement_location->code_ < subfield_code)
        ++replacement_location;
    if (replacement_location == subfields_.end() or replacement_location->code_ != subfield_code)
        return false;
    replacement_location->value_ = new_subfield_value;
    return true;
}


bool Subfields::replaceAllSubfields(const char subfield_code, const std::string &old_subfield_value,
                                    const std::string &new_subfield_value)
{
    auto replacement_location(subfields_.begin());
    while (replacement_location != subfields_.end() and replacement_location->code_ < subfield_code)
        ++replacement_location;
    if (replacement_location == subfields_.end() or replacement_location->code_ != subfield_code)
        return false;

    bool replaced_at_least_one_subfield(false);
    while (replacement_location->code_ == subfield_code) {
        if (replacement_location->value_ == old_subfield_value) {
            replacement_location->value_ = new_subfield_value;
            replaced_at_least_one_subfield = true;
        }
        ++replacement_location;
    }

    return replaced_at_least_one_subfield;
}


std::vector<std::string> Subfields::extractSubfieldsAndNumericSubfields(const std::string &subfield_spec) const {
    std::set<std::string> numeric_subfield_specs;
    std::string subfield_codes;

    for (auto code(subfield_spec.cbegin()); code != subfield_spec.cend(); ++code) {
        if (StringUtil::IsDigit(*code)) {
            if (unlikely((code + 1) == subfield_spec.cend()))
                LOG_ERROR("numeric subfield code is missing a following character!");
            numeric_subfield_specs.insert(std::string(1, *code) + std::string(1, *(code + 1)));
            subfield_codes += *code;
            ++code;
        } else
            subfield_codes += *code;
    }

    std::vector<std::string> subfield_values;
    if (subfield_codes.empty())
        return subfield_values;

    for (const auto &subfield : subfields_) {
        if (subfield_codes.find(subfield.code_) != std::string::npos) {
            if (not StringUtil::IsDigit(subfield.code_))
                subfield_values.emplace_back(subfield.value_);
            else {
               if (numeric_subfield_specs.find(std::string(1, subfield.code_) + subfield.value_[0]) != numeric_subfield_specs.cend())
                   if (subfield.value_[1] == ':')
                       subfield_values.emplace_back(subfield.value_.substr(2));
            }
        }
    }
    return subfield_values;
}


bool Record::Field::operator<(const Record::Field &rhs) const {
    if (tag_ < rhs.tag_)
        return true;
    if (tag_ > rhs.tag_)
        return false;
    return contents_ < rhs.contents_;
}



Tag Record::Field::getLocalTag() const {
    if (unlikely(tag_ != "LOK"))
        LOG_ERROR("you must not call getLocalTag() on a \"" + tag_.toString() + "\" tag!");
    if (contents_.length() < 2 /*indicators*/ + 2/*delimiter and subfield code*/ + 3 /*pseudo tag*/
        or contents_[2] != '\x1F' or contents_[3] != '0')
        return "";
    return contents_.substr(2 /*indicators*/ + 2/*delimiter and subfield code*/, 3 /*tag length*/);
}


bool Record::Field::filterSubfields(const std::string &codes_to_keep) {
    std::string new_contents;
    new_contents.reserve(contents_.size());

    if (unlikely(contents_.length() < 2))
        return false;

    auto ch(contents_.begin());
    new_contents += *ch++; // 1st indicator
    new_contents += *ch++; // 2nd indicator

    while (ch != contents_.end()) {
        // The subfield code follows the subfield separtor.
        if (unlikely(*ch != '\x1F'))
            LOG_ERROR("missing subfield separator!");
        ++ch;

        if (unlikely(ch == contents_.end()))
            LOG_ERROR("premature end of field!");

        if (codes_to_keep.find(*ch) == std::string::npos) {
            // Skip subfield:
            while (ch != contents_.end() and *ch != '\x1F')
                ++ch;
        } else {
            new_contents += '\x1F';
            while (ch != contents_.end() and *ch != '\x1F')
                new_contents += *ch++;
        }
    }

    if (new_contents.size() == contents_.size())
        return false;

    contents_.swap(new_contents);
    return true;
}


std::string Record::Field::getFirstSubfieldWithCode(const char subfield_code) const {
    if (unlikely(contents_.length() < 5)) // We need more than: 2 indicators + delimiter + subfield code
        return "";

    const char delimiter_and_code[]{ '\x1F', subfield_code, '\0' };
    const size_t subfield_start_pos(contents_.find(delimiter_and_code, 2 /*skip indicators*/, 2));
    if (subfield_start_pos == std::string::npos)
        return "";

    std::string subfield_value;
    for (auto ch(contents_.cbegin() + subfield_start_pos + 2); ch != contents_.cend(); ++ch) {
        if (*ch == '\x1F')
            break;
        subfield_value += *ch;
    }

    return subfield_value;
}


bool Record::Field::hasSubfield(const char subfield_code) const {
    bool subfield_delimiter_seen(false);
    for (const char ch : contents_) {
        if (subfield_delimiter_seen) {
            if (ch == subfield_code)
                return true;
            subfield_delimiter_seen = false;
        } else if (ch == '\x1F')
            subfield_delimiter_seen = true;
    }

    return false;
}


bool Record::Field::hasSubfieldWithValue(const char subfield_code, const std::string &value, const bool case_insensitive) const {
    bool subfield_delimiter_seen(false);
    for (auto ch(contents_.cbegin()); ch != contents_.cend(); ++ch) {
        if (subfield_delimiter_seen) {
            if (*ch == subfield_code and (case_insensitive ?
                                          StringUtil::ASCIIToUpper(contents_.substr(ch - contents_.cbegin() + 1, value.length())) == StringUtil::ASCIIToUpper(value) :
                                          contents_.substr(ch - contents_.cbegin() + 1, value.length()) == value)
               )
                return true;
            subfield_delimiter_seen = false;
        } else if (*ch == '\x1F')
            subfield_delimiter_seen = true;
    }

    return false;
}


bool Record::Field::extractSubfieldWithPattern(const char subfield_code, RegexMatcher &regex, std::string * const value) const {
    value->clear();

    bool subfield_delimiter_seen(false), collecting(false);
    for (auto ch : contents_) {
        if (subfield_delimiter_seen) {
            if (not value->empty() and regex.matched(*value))
                return true;
            subfield_delimiter_seen = false;
            value->clear();
            collecting = ch == subfield_code;
        } else if (ch == '\x1F') {
            subfield_delimiter_seen = true;
        } else if (collecting)
            *value += ch;
    }

    if (value->empty())
        return false;
    return regex.matched(*value);
}


bool Record::Field::removeSubfieldWithPattern(const char subfield_code, const ThreadSafeRegexMatcher &regex) {
    auto subfields((Subfields(contents_)));
    subfields.deleteAllSubfieldsWithCodeMatching(subfield_code, regex);
    setContents(subfields, getIndicator1(), getIndicator2());
    return true;
}


void Record::Field::insertOrReplaceSubfield(const char subfield_code, const std::string &subfield_contents) {
    Subfields subfields(contents_);
    if (not subfields.replaceFirstSubfield(subfield_code, subfield_contents))
        subfields.addSubfield(subfield_code, subfield_contents);
    contents_ = contents_.substr(0, 2) /* keep our original indicators */ + subfields.toString();
}


bool Record::Field::replaceSubfieldCode(const char old_code, const char new_code) {
    if (contents_.length() < 5)
        return false;

    bool replaced_at_least_one_code(false), subfield_delimiter_seen(false);
    for (auto &ch : contents_) {
        if (subfield_delimiter_seen) {
            subfield_delimiter_seen = false;
            if (ch == old_code) {
                ch = new_code;
                replaced_at_least_one_code = true;
            }
        } else if (ch == '\x1F')
            subfield_delimiter_seen = true;
    }

    return replaced_at_least_one_code;
}


void Record::Field::deleteAllSubfieldsWithCode(const char subfield_code) {
    if (contents_.size() < 5)
        return;

    std::string new_contents;
    new_contents.reserve(contents_.size());

    new_contents += contents_[0]; // indicator 1
    new_contents += contents_[1]; // indicator 2

    auto ch(contents_.begin() + 2 /* skip over the indicators */ + 1 /* \x1F */);
    while (ch != contents_.end()) {
        if (*ch == subfield_code) {
            while (ch != contents_.end() and *ch != '\x1F')
                ++ch;
        } else {
            new_contents += '\x1F';
            while (ch != contents_.end() and *ch != '\x1F')
                new_contents += *ch++;
        }
        if (ch != contents_.end())
            ++ch;
    }

    contents_.swap(new_contents);
}


Record::KeywordAndSynonyms &Record::KeywordAndSynonyms::swap(KeywordAndSynonyms &other) {
    if (this != &other) {
        tag_.swap(other.tag_);
        keyword_.swap(other.keyword_);
        synonyms_.swap(other.synonyms_);
    }

    return *this;
}


Record::Record(const std::string &leader): record_size_(LEADER_LENGTH + 1 /* end-of-directory */ + 1 /* end-of-record */), leader_(leader) {
    if (unlikely(leader_.length() != LEADER_LENGTH))
        LOG_ERROR("supposed leader has invalid length!");
}


Record::Record(const size_t record_size, const char * const record_start)
    : record_size_(record_size), leader_(record_start, LEADER_LENGTH)
{
    const char * const base_address_of_data(record_start + ToUnsigned(record_start + 12, 5));

    // Process directory:
    const char *directory_entry(record_start + LEADER_LENGTH);
    while (directory_entry != base_address_of_data - 1) {
        if (unlikely(directory_entry > base_address_of_data))
            LOG_ERROR("directory_entry > base_address_of_data!");
        std::string tag;
        tag += directory_entry[0];
        tag += directory_entry[1];
        tag += directory_entry[2];
        const unsigned field_length(ToUnsigned(directory_entry + 3, 4));
        const unsigned field_offset(ToUnsigned(directory_entry + 7, 5));
        const std::string field_contents(base_address_of_data + field_offset, field_length - 1);
        fields_.emplace_back(tag, field_contents);
        directory_entry += 3 /* tag */ + 4 /* field length */ + 5 /* field offset */;
    }
}


static std::string TypeOfRecordToString(const Record::TypeOfRecord type_of_record) {
    switch (type_of_record) {
    case Record::TypeOfRecord::LANGUAGE_MATERIAL:
        return std::string(1, 'a');
    case Record::TypeOfRecord::NOTATED_MUSIC:
        return std::string(1, 'c');
    case Record::TypeOfRecord::MANUSCRIPT_NOTATED_MUSIC:
        return std::string(1, 'd');
    case Record::TypeOfRecord::CARTOGRAPHIC_MATERIAL:
        return std::string(1, 'e');
    case Record::TypeOfRecord::MANUSCRIPT_CARTOGRAPHIC_MATERIAL:
        return std::string(1, 'f');
    case Record::TypeOfRecord::PROJECTED_MEDIUM:
        return std::string(1, 'g');
    case Record::TypeOfRecord::NONMUSICAL_SOUND_RECORDING:
        return std::string(1, 'i');
    case Record::TypeOfRecord::MUSICAL_SOUND_RECORDING:
        return std::string(1, 'j');
    case Record::TypeOfRecord::TWO_DIMENSIONAL_NONPROJECTABLE_GRAPHIC:
        return std::string(1, 'k');
    case Record::TypeOfRecord::COMPUTER_FILE:
        return std::string(1, 'm');
    case Record::TypeOfRecord::KIT:
        return std::string(1, 'o');
    case Record::TypeOfRecord::MIXED_MATERIALS:
        return std::string(1, 'p');
    case Record::TypeOfRecord::THREE_DIMENSIONAL_ARTIFACT_OR_NATURALLY_OCCURRING_OBJECT:
        return std::string(1, 'r');
    case Record::TypeOfRecord::MANUSCRIPT_LANGUAGE_MATERIAL:
        return std::string(1, 't');
    default:
        LOG_ERROR("unknown type-of-record: " + std::to_string(static_cast<int>(type_of_record)) + "!");
    }
}


char Record::BibliographicLevelToChar(const Record::BibliographicLevel bibliographic_level) {
    switch (bibliographic_level) {
    case Record::BibliographicLevel::MONOGRAPHIC_COMPONENT_PART:
        return 'a';
    case Record::BibliographicLevel::SERIAL_COMPONENT_PART:
        return 'b';
    case Record::BibliographicLevel::COLLECTION:
        return 'c';
    case Record::BibliographicLevel::SUBUNIT:
        return 'd';
    case Record::BibliographicLevel::INTEGRATING_RESOURCE:
        return 'i';
    case Record::BibliographicLevel::MONOGRAPH_OR_ITEM:
        return 'm';
    case Record::BibliographicLevel::SERIAL:
        return 's';
    case Record::BibliographicLevel::UNDEFINED:
        return ' ';
    default:
        LOG_ERROR("unknown bibliographic level: " + std::to_string(static_cast<int>(bibliographic_level)) + "!");
    }
}


std::string Record::RecordTypeToString(const RecordType record_type) {
    switch (record_type) {
    case RecordType::AUTHORITY:
        return "AUTHORITY";
    case RecordType::UNKNOWN:
        return "UNKNOWN";
    case RecordType::BIBLIOGRAPHIC:
        return "BIBLIOGRAPHIC";
    case RecordType::CLASSIFICATION:
        return "CLASSIFICATION";
    }

    LOG_ERROR("Unknown record type " + std::to_string(static_cast<int>(record_type)) + "!");
}


Record::Record(const TypeOfRecord type_of_record, const BibliographicLevel bibliographic_level,
               const std::string &control_number)
{
    leader_ = "00000" "n" + TypeOfRecordToString(type_of_record) + std::string(1, BibliographicLevelToChar(bibliographic_level))
              + " a22004452  4500";

    if (not control_number.empty())
        insertField("001", control_number);
}


std::string Record::toBinaryString() const {
    std::string as_string;

    Record::const_iterator start(begin());
    do {
        const bool record_is_oversized(start > begin());
        Record::const_iterator end(start);
        unsigned record_size(Record::LEADER_LENGTH + 2 /* end-of-directory and end-of-record */);
        if (record_is_oversized) // Include size of the 001 field.
            record_size += fields_.front().getContents().length() + 1 + Record::DIRECTORY_ENTRY_LENGTH;
        while (end != this->end()
               and (record_size + end->getContents().length() + 1 + Record::DIRECTORY_ENTRY_LENGTH < Record::MAX_RECORD_LENGTH))
        {
            record_size += end->getContents().length() + 1 + Record::DIRECTORY_ENTRY_LENGTH;
            ++end;
        }

        std::string raw_record;
        raw_record.reserve(record_size);
        const unsigned no_of_fields(end - start + (record_is_oversized ? 1 /* for the added 001 field */ : 0));
        AppendToStringWithLeadingZeros(raw_record, record_size, /* width = */ 5);
        StringUtil::AppendSubstring(raw_record, leader_, 5, 12 - 5);
        const unsigned base_address_of_data(Record::LEADER_LENGTH + no_of_fields * Record::DIRECTORY_ENTRY_LENGTH
                                            + 1 /* end-of-directory */);
        AppendToStringWithLeadingZeros(raw_record, base_address_of_data, /* width = */ 5);
        StringUtil::AppendSubstring(raw_record, leader_, 17, Record::LEADER_LENGTH - 17);

        // Append the directory:
        unsigned field_start_offset(0);
        if (record_is_oversized) {
            raw_record += "001";
            AppendToStringWithLeadingZeros(raw_record, fields_.front().getContents().length() + 1 /* field terminator */, 4);
            AppendToStringWithLeadingZeros(raw_record, field_start_offset, /* width = */ 5);
            field_start_offset += fields_.front().getContents().length() + 1 /* field terminator */;
        }
        for (Record::const_iterator entry(start); entry != end; ++entry) {
            const size_t contents_length(entry->getContents().length());
            if (unlikely(contents_length > Record::MAX_VARIABLE_FIELD_DATA_LENGTH))
                LOG_ERROR("can't generate a directory entry w/ a field w/ data length " + std::to_string(contents_length) +
                          " for PPN \"" + getControlNumber() + "\"!");
            raw_record += entry->getTag().toString();
            AppendToStringWithLeadingZeros(raw_record, entry->getContents().length() + 1 /* field terminator */, 4);
            AppendToStringWithLeadingZeros(raw_record, field_start_offset, /* width = */ 5);
            field_start_offset += contents_length + 1 /* field terminator */;
        }
        raw_record += '\x1E'; // end-of-directory

        // Now append the field data:
        if (record_is_oversized) {
            raw_record += fields_.front().getContents();
            raw_record += '\x1E'; // end-of-field
        }
        for (Record::const_iterator entry(start); entry != end; ++entry) {
            raw_record += entry->getContents();
            raw_record += '\x1E'; // end-of-field
        }
        raw_record += '\x1D'; // end-of-record

        if (as_string.empty())
            as_string.swap(raw_record);
        else
            as_string += raw_record;

        start = end;
    } while (start != end());

    return as_string;
}


void Record::toXmlStringHelper(MarcXmlWriter * const xml_writer) const {
    xml_writer->openTag("record");
    xml_writer->writeTagsWithData("leader", leader_, /* suppress_newline = */ true);
    for (const auto &field : *this) {
        if (field.isControlField())
            xml_writer->writeTagsWithData("controlfield", { std::make_pair("tag", field.getTag().toString()) }, field.getContents(),
                                         /* suppress_newline = */ true);
        else { // We have a data field.
            xml_writer->openTag("datafield",
                                { std::make_pair("tag", field.getTag().toString()),
                                  std::make_pair("ind1", std::string(1, field.getIndicator1())),
                                  std::make_pair("ind2", std::string(1, field.getIndicator2()))
                                });

            const Subfields subfields(field.getSubfields());
            for (const auto &subfield : subfields)
                xml_writer->writeTagsWithData("subfield", { std::make_pair("code", std::string(1, subfield.code_)) },
                                              subfield.value_, /* suppress_newline = */ true);

            xml_writer->closeTag(); // Close "datafield".
        }
    }
    xml_writer->closeTag(); // Close "record".
}


size_t Record::truncate(const const_iterator field_iter) {
    const auto old_field_count(fields_.size());
    fields_.erase(field_iter, fields_.cend());
    return old_field_count - fields_.size();
}


std::string Record::toString(const RecordFormat record_format, const unsigned indent_amount,
                             const MarcXmlWriter::TextConversionType text_conversion_type) const
{
    if (record_format == RecordFormat::MARC21_BINARY)
        return toBinaryString();
    else {
        std::string as_string;
        MarcXmlWriter xml_writer(&as_string, /* suppress_header_and_tailer = */true, indent_amount, text_conversion_type);
        toXmlStringHelper(&xml_writer);
        return as_string;
    }
}


bool Record::isProbablyNewerThan(const Record &other) const {
    const auto this_publication_year(getMostRecentPublicationYear());
    const auto other_publication_year(other.getMostRecentPublicationYear());
    if (this_publication_year.empty() or other_publication_year.empty())
        return getControlNumber() > other.getControlNumber();
    return this_publication_year > other_publication_year;
}


void Record::merge(const Record &other) {
    for (const auto &other_field : other)
        insertField(other_field);
}


bool Record::isMonograph() const {
    for (const auto &_935_field : getTagRange("935")) {
        for (const auto &subfield : _935_field.getSubfields()) {
            if (subfield.code_ == 'c' and subfield.value_ == "so")
                return false;
        }
    }

    return leader_[7] == 'm';
}


bool Record::isArticle() const {
    if (leader_[7] == 'm') {
        for (const auto &_935_field : getTagRange("935")) {
            for (const auto &subfield : _935_field.getSubfields()) {
                if (subfield.code_ == 'c' and subfield.value_ == "so")
                    return true;
            }
        }
        return false;
    }

    return leader_[7] == 'a' or leader_[7] == 'b';
}


static const std::set<std::string> ELECTRONIC_CARRIER_TYPES{ "cb", "cd", "ce", "ca", "cf", "ch", "cr", "ck", "cz" };


bool Record::isWebsite() const {
    if (leader_.length() < 7 or leader_[6] != 'i')
        return false;

    const auto _008_field(findTag("008"));
    if (unlikely(_008_field == end()))
        return false;

    const auto &_008_contents(_008_field->getContents());
    return _008_contents.length() > 21 and _008_contents[21] == 'W';
}


bool Record::isElectronicResource() const {
    if (leader_.length() > 6 and (leader_[6] == 'a' or leader_[6] == 'm')) {
        for (const auto &_007_field : getTagRange("007")) {
            if (*_007_field.getContents().c_str() == 'c')
                return true;
        }
    }

    for (const auto &_935_field : getTagRange("935")) {
        const Subfields subfields(_935_field.getSubfields());
        for (const auto &subfield : subfields) {
            if (subfield.code_ != 'c')
                continue;
            if (subfield.value_ == "sodr")
                return true;
        }
    }

    for (const auto &_245_field : getTagRange("245")) {
        const Subfields subfields(_245_field.getSubfields());
        for (const auto &subfield : subfields) {
            if (subfield.code_ != 'h')
                continue;
            if (::strcasestr(subfield.value_.c_str(), "[Elektronische Ressource]") != nullptr
                or ::strcasestr(subfield.value_.c_str(), "[electronic resource]") != nullptr)
                return true;
        }
    }

    for (const auto &_300_field : getTagRange("300")) {
        const Subfields subfields(_300_field.getSubfields());
        for (const auto &subfield : subfields) {
            if (subfield.code_ != 'a')
                continue;
            if (::strcasestr(subfield.value_.c_str(), "Online-Ressource") != nullptr)
                return true;
        }
    }

    for (const auto &_338_field : getTagRange("338")) {
        const Subfields subfields(_338_field.getSubfields());
        for (const auto &subfield : subfields) {
            if (subfield.code_ != 'b')
                continue;
            if (ELECTRONIC_CARRIER_TYPES.find(subfield.value_) != ELECTRONIC_CARRIER_TYPES.end())
                return true;
        }
    }

    return not getDOIs().empty();

    return false;
}


bool Record::isPrintResource() const {
    if (leader_.length() > 6 and leader_[6] == 'a') {
        for (const auto &_007_field : getTagRange("007")) {
            if (*_007_field.getContents().c_str() == 't')
                return true;
        }
    }

    for (const auto &_935_field : getTagRange("935")) {
        for (const auto &subfield : _935_field.getSubfields()) {
            if (subfield.code_ == 'b' and subfield.value_ == "druck")
                return true;
        }
    }

    return false;
}


enum Record::BibliographicLevel Record::getBibliographicLevel() {
    switch (leader_[7]) {
    case 'a':
        return Record::BibliographicLevel::MONOGRAPHIC_COMPONENT_PART;
    case 'b':
        return Record::BibliographicLevel::SERIAL_COMPONENT_PART;
    case 'c':
        return Record::BibliographicLevel::COLLECTION;
    case 'd':
        return Record::BibliographicLevel::SUBUNIT;
    case 'i':
        return Record::BibliographicLevel::INTEGRATING_RESOURCE;
    case 'm':
        return Record::BibliographicLevel::MONOGRAPH_OR_ITEM;
    case 's':
        return Record::BibliographicLevel::SERIAL;
    case ' ':
        return Record::BibliographicLevel::UNDEFINED;
    default:
        LOG_ERROR("unknown bibliographic level: " + std::string(1, leader_[0]) + "!");
    }
}


void Record::setBibliographicLevel(const Record::BibliographicLevel new_bibliographic_level) {
    leader_[7] = BibliographicLevelToChar(new_bibliographic_level);
}


inline static bool MatchAny(const Tag &tag, const std::vector<Tag> &tags) {
    return std::find_if(tags.cbegin(), tags.cend(), [&tag](const Tag &tag1){ return tag1 == tag; }) != tags.cend();
}


Record::ConstantRange Record::getTagRange(const std::vector<Tag> &tags) const {
    const auto begin(std::find_if(fields_.begin(), fields_.end(),
                                  [&tags](const Field &field) -> bool { return MatchAny(field.getTag(), tags); }));
    if (begin == fields_.end())
        return ConstantRange(fields_.end(), fields_.end());

    auto end(begin);
    while (end != fields_.end() and MatchAny(end->getTag(), tags))
        ++end;

    return ConstantRange(begin, end);
}


Record::Range Record::getTagRange(const Tag &tag) {
    auto begin(std::find_if(fields_.begin(), fields_.end(),
                            [&tag](const Field &field) -> bool { return field.getTag() == tag; }));
    if (begin == fields_.end())
        return Range(fields_.end(), fields_.end());

    auto end(begin);
    while (end != fields_.end() and end->getTag() == tag)
        ++end;

    return Range(begin, end);
}


size_t Record::reTag(const Tag &from_tag, const Tag &to_tag) {
    size_t changed_count(0);
    for (auto &field : getTagRange(from_tag)) {
        field.setTag(to_tag);
        ++changed_count;
    }

    if (changed_count > 0)
        std::stable_sort(fields_.begin(), fields_.end(), [](const Field &lhs, const Field &rhs){ return lhs.tag_ < rhs.tag_; });

    return changed_count;
}


Record::iterator Record::erase(const Tag &tag, const bool first_occurrence_only) {
    auto iter(findTag(tag));
    while (iter != end() and iter->getTag() == tag) {
        iter = erase(iter);
        if (first_occurrence_only)
            return iter;
    }

    return iter;
}


bool Record::deleteFieldWithSubfieldCodeMatching(const Tag &tag, const char subfield_code, const ThreadSafeRegexMatcher &matcher) {
    bool matched(false);
    fields_.erase(std::remove_if(fields_.begin(), fields_.end(),
                  [&](const Field &field) -> bool
                  {
                      if ((field.getTag() != tag) or not field.hasSubfield(subfield_code))
                          return false;
                      const auto subfield_values(this->getSubfieldValues(tag, subfield_code));
                      for (const auto &subfield_value : subfield_values) {
                           if (matcher.match(subfield_value)) {
                               matched = true;
                               return true;
                           }
                      }
                      return false;
                  }),
                  fields_.end());
    return matched;
}


bool Record::hasTagWithIndicators(const Tag &tag, const char indicator1, const char indicator2) const {
    for (const auto &field : getTagRange(tag)) {
        if (field.getIndicator1() == indicator1 and field.getIndicator2() == indicator2)
            return true;
    }
    return false;
}

std::vector<std::string> Record::getSubfieldValues(const Tag &tag, const char subfield_code) const {
    std::vector<std::string> subfield_values;
    for (const auto &field : getTagRange(tag)) {
        const Subfields subfields(field.getContents());
        for (const auto &subfield_value : subfields.extractSubfields(subfield_code))
            subfield_values.emplace_back(subfield_value);
    }

    return subfield_values;
}


std::vector<std::string> Record::getSubfieldValues(const Tag &tag, const std::string &subfield_codes) const {
    std::vector<std::string> subfield_values;
    for (const auto &field : getTagRange(tag)) {
        const Subfields subfields(field.getContents());
        for (const auto &subfield_code : subfield_codes)
            for (const auto &subfield_value : subfields.extractSubfields(subfield_code))
                subfield_values.emplace_back(subfield_value);
    }
    return subfield_values;
}


std::vector<std::string> Record::getSubfieldAndNumericSubfieldValues(const Tag &tag, const std::string &subfield_spec) const {
    std::vector<std::string> subfield_values;
    for (const auto &field : getTagRange(tag)) {
        const Subfields subfields(field.getContents());
        const std::vector<std::string> one_tag_subfield_values(subfields.extractSubfieldsAndNumericSubfields(subfield_spec));
        subfield_values.insert(std::end(subfield_values), one_tag_subfield_values.cbegin(), one_tag_subfield_values.cend());
    }
    return subfield_values;
}


std::string Record::getMainTitle() const {
    std::string title;
    const auto title_field(getFirstField("245"));
    if (unlikely(title_field == end()))
        return "";

    const Subfields subfields(title_field->getSubfields());
    std::string main_title(StringUtil::RightTrim(" \t/", subfields.getFirstSubfieldWithCode('a')));
    if (main_title.empty())
        return StringUtil::RightTrim(" \t/", subfields.getFirstSubfieldWithCode('b'));
    return main_title;
}


std::string Record::getCompleteTitle() const {
    const auto title_field(getFirstField("245"));
    if (title_field == end())
        return "";

    const Subfields title_subfields(title_field->getSubfields());
    const std::string subfield_a(StringUtil::RightTrim(" \t/", title_subfields.getFirstSubfieldWithCode('a')));
    const std::string subfield_b(StringUtil::RightTrim(" \t/", title_subfields.getFirstSubfieldWithCode('b')));
    if (subfield_a.empty() and subfield_b.empty())
        return "";

    std::string complete_title;
    if (subfield_a.empty())
        complete_title = subfield_b;
    else if (subfield_b.empty())
        complete_title = subfield_a;
    else { // Neither titleA nor titleB are null.
        complete_title = subfield_a;
        if (not StringUtil::StartsWith(subfield_b, " = "))
            complete_title += " : ";
        complete_title += subfield_b;
    }

    const std::string subfield_p(StringUtil::RightTrim(" \t/", title_subfields.getFirstSubfieldWithCode('p')));
    if (not subfield_p.empty()) {
        complete_title += ' ';
        complete_title += subfield_p;
    }

    const std::string subfield_n(StringUtil::RightTrim(" \t/", title_subfields.getFirstSubfieldWithCode('n')));
    if (not subfield_n.empty()) {
        complete_title += ' ';
        complete_title += subfield_n;
    }

    return complete_title;
}


std::string  Record::getSuperiorTitle() const {
    for (const auto &field : getTagRange("773")) {
        const auto superior_title_candidate(field.getFirstSubfieldWithCode('t'));
        if (likely(not superior_title_candidate.empty()))
            return superior_title_candidate;
    }
    for (const auto &field : getTagRange("773")) {
        const auto superior_title_candidate(field.getFirstSubfieldWithCode('a'));
        if (likely(not superior_title_candidate.empty()))
            return superior_title_candidate;
    }

    return "";
}


std::string Record::getSuperiorControlNumber() const {
    for (const auto &field : getTagRange("773")) {
        const auto w_subfield(field.getFirstSubfieldWithCode('w'));
        if (likely(StringUtil::StartsWith(w_subfield, "(DE-627)")))
            return w_subfield.substr(__builtin_strlen("(DE-627)"));
    }

    return "";
}


std::string Record::getSummary() const {
    std::string summary;
    for (const auto &field : getTagRange("520")) {
        const auto a_subfield(field.getFirstSubfieldWithCode('a'));
        if (unlikely(not a_subfield.empty())) {
            if (not summary.empty())
                summary += ' ';
            summary += a_subfield;
        }
    }

    return summary;
}


static inline bool ConsistsOfDigitsOnly(const std::string &s) {
    for (const char ch : s) {
        if (not StringUtil::IsDigit(ch))
            return false;
    }

    return true;
}


std::string Record::getMostRecentPublicationYear(const std::string &fallback) const {
    const auto zwi_field(findTag("ZWI"));
    if (zwi_field != end()) {
        const auto publication_year(zwi_field->getFirstSubfieldWithCode('y'));
        if (not publication_year.empty())
            return publication_year;
    }

    if (isSerial()) {
        // 363$i w/ indicators 01 is the publication start year and 363$i with indicators 10 the publication end year.
        std::string start_year, end_year;
        for (const auto &_363_field : getTagRange("363")) {
            const auto subfield_i(_363_field.getFirstSubfieldWithCode('i'));
            if (subfield_i.empty())
                continue;
            const char indicator1(_363_field.getIndicator1()), indicator2(_363_field.getIndicator2());
            if (indicator1 == '0' and indicator2 == '1') // start year
                start_year = subfield_i;
            else if (indicator1 == '1' and indicator2 == '0') // end year
                end_year = subfield_i;
        }
        if (not end_year.empty())
            return end_year;
        if (not start_year.empty()) {
            const auto current_year(TimeUtil::GetCurrentYear());
            return current_year > start_year ? current_year : start_year;
        }
    }

    if (isReproduction()) {
        const auto _534_field(findTag("534"));
        if (unlikely(_534_field == end()))
            LOG_ERROR("No 534 Field for reproduction w/ control number " + getControlNumber() + "!");

        const auto c_contents(_534_field->getFirstSubfieldWithCode('c'));
        if (not c_contents.empty()) {
            static const auto digit_matcher(RegexMatcher::RegexMatcherFactoryOrDie("(\\d+)"));
            if (digit_matcher->matched(c_contents))
                return (*digit_matcher)[1];
        }
    }

    if ((isArticle() or isReviewArticle()) and not isMonograph()) {
        for (const auto &_936_field : getTagRange("936")) {
            const auto j_contents(_936_field.getFirstSubfieldWithCode('j'));
            if (not j_contents.empty()) {
                static const auto year_matcher(RegexMatcher::RegexMatcherFactoryOrDie("(\\d{4})"));
                if (year_matcher->matched(j_contents))
                    return (*year_matcher)[1];
            }
        }
    }

    for (const auto &_190_field : getTagRange("190")) {
        const auto j_contents(_190_field.getFirstSubfieldWithCode('j'));
        if (likely(not j_contents.empty()))
            return j_contents;
    }

    const auto _008_field(findTag("008"));
    if (likely(_008_field != end())) {
        const auto &field_contents(_008_field->getContents());
        if (likely(field_contents.length() >= 16)) {
            const std::string year_candidate(field_contents.substr(11, 4));
            if (ConsistsOfDigitsOnly(year_candidate)) {
                if (year_candidate == "9999")
                    return TimeUtil::GetCurrentYear();
                else
                    return year_candidate;
            }
        }
        if (likely(field_contents.length() >= 12)) {
            const std::string year_candidate(field_contents.substr(7, 4));
            if (ConsistsOfDigitsOnly(year_candidate))
                return year_candidate;
        }
    }

    return fallback;
}


std::vector<std::string> Record::getDatesOfProductionEtc() const {
    std::vector<std::string> dates;
    for (const auto &field : getTagRange("264")) {
        const auto date_candidate(field.getFirstSubfieldWithCode('c'));
        if (not date_candidate.empty())
            dates.emplace_back(date_candidate);
    }

    std::sort(dates.begin(), dates.end());
    std::vector<std::string> filtered_dates;
    std::string last_start_year;
    for (const auto &date : dates) {
        const auto start_year(date.substr(0, 4));
        if (start_year > last_start_year) {
            filtered_dates.emplace_back(date);
            last_start_year = start_year;
        } else
            filtered_dates.back() = date;
    }

    return filtered_dates;
}


std::string Record::getMainAuthor() const {
    const auto field_100(findTag("100"));
    if (unlikely(field_100 == end()))
        return "";

    return field_100->getFirstSubfieldWithCode('a');
}


static const std::vector<std::string> AUTHOR_TAGS { "100", "109", "700" };


std::set<std::string> Record::getAllAuthors() const {
    std::set<std::string> author_names;
    for (const auto &tag : AUTHOR_TAGS) {
        for (const auto &field : getTagRange(tag)) {
            for (const auto &subfield : field.getSubfields()) {
                if (subfield.code_ == 'a')
                    author_names.emplace(subfield.value_);
            }
        }
    }

    return author_names;
}


std::map<std::string, std::string> Record::getAllAuthorsAndPPNs() const {
    std::map<std::string, std::string> author_names_to_authority_ppns_map;
    std::set<std::string> already_seen_author_names;
    for (const auto &tag : AUTHOR_TAGS) {
        for (const auto &field : getTagRange(tag)) {
            for (const auto &subfield : field.getSubfields()) {
                if (subfield.code_ == 'a' and already_seen_author_names.find(subfield.value_) == already_seen_author_names.end()) {
                    already_seen_author_names.emplace(subfield.value_);
                    author_names_to_authority_ppns_map[subfield.value_] = BSZUtil::GetK10PlusPPNFromSubfield(field, '0');
                }
            }
        }
    }

    return author_names_to_authority_ppns_map;
}


std::set<std::string> Record::getAllISSNs() const {
    static const std::vector<std::string> ISSN_TAGS_AND_SUBFIELDS { "022a", "029a", "440x", "490x", "730x", "773x", "776x", "780x", "785x" };
    std::set<std::string> all_issns;
    for (const auto &tag_and_subfield : ISSN_TAGS_AND_SUBFIELDS) {
        for (const auto &field: getTagRange(tag_and_subfield.substr(0, 3))) {
            const char subfield_code(tag_and_subfield[3]);
            for (const auto &subfield : field.getSubfields()) {
                if (subfield.code_ == subfield_code)
                   all_issns.emplace(subfield.value_);
            }
        }
    }

    return all_issns;
}


std::set<std::string> Record::getDOIs() const {
    std::set<std::string> dois;
    for (const auto &field : getTagRange("024")) {
        const Subfields subfields(field.getSubfields());
        if (field.getIndicator1() == '7' and subfields.getFirstSubfieldWithCode('2') == "doi")
            dois.emplace(StringUtil::Trim(subfields.getFirstSubfieldWithCode('a')));
    }

    return dois;
}


std::set<std::string> Record::getISSNs() const {
    std::set<std::string> issns;
    for (const auto &field : getTagRange("022")) {
        const std::string first_subfield_a(field.getFirstSubfieldWithCode('a'));
        std::string normalised_issn;
        if (MiscUtil::NormaliseISSN(first_subfield_a, &normalised_issn))
            issns.insert(normalised_issn);;
    }

    return issns;
}


std::set<std::string> Record::getSuperiorISSNs() const {
    std::set<std::string> superior_issns;
    for (const auto &field : getTagRange("773")) {
        const std::string first_subfield_x(field.getFirstSubfieldWithCode('x'));
        std::string normalised_issn;
        if (MiscUtil::NormaliseISSN(first_subfield_x, &normalised_issn))
            superior_issns.insert(normalised_issn);
    }

    return superior_issns;
}

std::set<std::string> Record::getISBNs() const {
    std::set<std::string> isbns;
    for (const auto &field : getTagRange("020")) {
        const std::string first_subfield_a(field.getFirstSubfieldWithCode('a'));
        std::string normalised_isbn;
        if (MiscUtil::NormaliseISSN(first_subfield_a, &normalised_isbn))
            isbns.insert(normalised_isbn);
    }

    return isbns;
}


std::set<std::string> Record::getDDCs() const {
    std::set<std::string> ddcs;
    for (const auto &field : getTagRange("082"))
        // Many DDC's have superfluous backslashes which are non-standard and should be removed.
        ddcs.emplace(StringUtil::RemoveChars("/", field.getFirstSubfieldWithCode('a')));

    return ddcs;
}


std::set<std::string> Record::getRVKs() const {
    std::set<std::string> rvks;
    for (const auto &field : getTagRange("084")) {
        if (field.getFirstSubfieldWithCode('2') == "rvk")
            rvks.emplace(field.getFirstSubfieldWithCode('a'));
    }

    return rvks;
}


std::set<std::string> Record::getSSGNs() const {
    std::set<std::string> ssgns;
    for (const auto &field : getTagRange("084")) {
        if (field.getFirstSubfieldWithCode('2') == "ssgn") {
            for (const auto &subfield : field.getSubfields()) {
                if (subfield.code_ == 'a')
                    ssgns.insert(StringUtil::TrimWhite(subfield.value_));
            }
        }
    }

    return ssgns;
}


std::set<std::string> Record::getReferencedGNDNumbers(const std::set<std::string> &tags) const {
    std::set<std::string> referenced_gnd_numbers;
    for (const auto &field : fields_) {
        if (not field.isDataField())
            continue;

        if (not tags.empty() and tags.find(field.getTag().toString()) == tags.cend())
            continue;

        const char FIRST_TAG_CHAR(field.getTag().c_str()[0]);
        if (FIRST_TAG_CHAR == '6' or FIRST_TAG_CHAR == 'L') {
            for (const auto &subfield : field.getSubfields()) {
                if (subfield.code_ == '0' and StringUtil::StartsWith(subfield.value_, "(DE-588)"))
                    referenced_gnd_numbers.emplace(subfield.value_.substr(__builtin_strlen("(DE-588)")));
            }
        }
    }

    return referenced_gnd_numbers;
}


bool Record::getKeywordAndSynonyms(KeywordAndSynonyms * const keyword_and_synonyms) const {
    const auto record_type(getRecordType());
    if (unlikely(record_type != RecordType::AUTHORITY))
        LOG_ERROR("this function can only be applied to an authority record but the type of this record is "
                  + RecordTypeToString(record_type) + "!");

    for (const auto &canonical_keyword_field : getTagRange({ "150", "151" })) {
        if (unlikely(not canonical_keyword_field.hasSubfield('a')))
            continue;

        std::vector<std::string> synonyms;
        for (const auto &synonym_field : getTagRange(canonical_keyword_field.getTag() == "150" ? "450" : "451")) {
            const std::string synonym(synonym_field.getFirstSubfieldWithCode('a'));
            if (likely(not synonym.empty()))
                synonyms.emplace_back(synonym);
        }

        KeywordAndSynonyms temp(canonical_keyword_field.getTag(), canonical_keyword_field.getFirstSubfieldWithCode('a'), synonyms);
        keyword_and_synonyms->swap(temp);
        return true;
    }

    return false;
}


namespace {


const std::string LOCAL_FIELD_PREFIX("  ""\x1F""0"); // Every local field starts w/ this.


inline std::string GetLocalTag(const Record::Field &local_field) {
    return local_field.getContents().substr(LOCAL_FIELD_PREFIX.size(), Record::TAG_LENGTH);
}


inline bool LocalIndicatorsMatch(const char indicator1, const char indicator2, const Record::Field &local_field) {
    if (indicator1 != '?' and (indicator1 != local_field.getContents()[LOCAL_FIELD_PREFIX.size() + Record::TAG_LENGTH + 0]))
        return false;
    if (indicator2 != '?' and (indicator2 != local_field.getContents()[LOCAL_FIELD_PREFIX.size() + Record::TAG_LENGTH + 1]))
        return false;
    return true;
}


inline bool LocalTagMatches(const Tag &tag, const Record::Field &local_field) {
    return local_field.getContents().substr(LOCAL_FIELD_PREFIX.size(), Record::TAG_LENGTH) == tag.toString();
}


} // unnamed namespace


std::vector<Record::const_iterator> Record::findStartOfAllLocalDataBlocks() const {
    std::vector<const_iterator> block_start_iterators;

    std::string last_local_tag;
    const_iterator local_field(getFirstField("LOK"));
    if (local_field == end())
        return block_start_iterators;

    block_start_iterators.emplace_back(local_field);
    while (local_field != end() and local_field->getTag() == "LOK") {
        if (GetLocalTag(*local_field) < last_local_tag)
            block_start_iterators.emplace_back(local_field);
        last_local_tag = GetLocalTag(*local_field);
        ++local_field;
    }

    return block_start_iterators;
}


std::vector<Record::iterator> Record::findStartOfAllLocalDataBlocks() {
    std::vector<iterator> block_start_iterators;

    std::string last_local_tag;
    iterator local_field(getFirstField("LOK"));
    if (local_field == end())
        return block_start_iterators;

    block_start_iterators.emplace_back(local_field);
    while (local_field != end() and local_field->getTag() == "LOK") {
        if (GetLocalTag(*local_field) < last_local_tag)
            block_start_iterators.emplace_back(local_field);
        last_local_tag = GetLocalTag(*local_field);
        ++local_field;
    }

    return block_start_iterators;
}


void Record::deleteLocalBlocks(std::vector<iterator> &local_block_starts) {
    std::sort(local_block_starts.begin(), local_block_starts.end());

    std::vector<std::pair<iterator, iterator>> deletion_ranges;

    // Coalesce as many blocks as possible:
    auto block_start(local_block_starts.begin());
    while (block_start != local_block_starts.end()) {
        iterator range_start(*block_start);
        Tag last_local_tag(range_start->getLocalTag());
        iterator range_end(range_start + 1);
        for (;;) {
            if (range_end == fields_.end() or range_end->getTag() != "LOK") {
                deletion_ranges.emplace_back(range_start, range_end);
                goto coalescing_done;
            }

            // Start of a new block?
            if (range_end->getLocalTag() < last_local_tag) {
                ++block_start;
                if (block_start == local_block_starts.end() or range_end != *block_start) {
                    deletion_ranges.emplace_back(range_start, range_end);
                    break;
                }
            }

            last_local_tag = range_end->getLocalTag();
            ++range_end;
        }
    }

coalescing_done:
    for (auto deletion_range(deletion_ranges.rbegin()); deletion_range != deletion_ranges.rend(); ++deletion_range)
        fields_.erase(deletion_range->first, deletion_range->second);
}


static inline bool LocalIndicator1Matches(const Record::Field &field, const char indicator) {
    return indicator == '?' or indicator == field.getLocalIndicator1();
}


static inline bool LocalIndicator2Matches(const Record::Field &field, const char indicator) {
    return indicator == '?' or indicator == field.getLocalIndicator2();
}


static inline bool LocalIndicatorsMatch(const Record::Field &field, const char indicator1, const char indicator2) {
    return field.getLocalTag().isTagOfControlField()
           or (LocalIndicator1Matches(field, indicator1) and LocalIndicator2Matches(field, indicator2));
}


Record::ConstantRange Record::getLocalTagRange(const Tag &local_field_tag, const const_iterator &block_start, const char indicator1,
                                               const char indicator2) const
{
    if (unlikely(not block_start->isLocal()))
        LOG_ERROR("you must call this function w/ a local \"block_start\"!");

    const_iterator tag_range_start(block_start);
    Tag last_local_tag(tag_range_start->getLocalTag());
    for (;;) {
        const Tag tag(tag_range_start->getLocalTag());
        if (tag == local_field_tag and LocalIndicatorsMatch(*tag_range_start, indicator1, indicator2))
            break;
        ++tag_range_start;
        if (tag_range_start == fields_.cend() or tag_range_start->getTag() != "LOK" or tag_range_start->getLocalTag() < last_local_tag)
            return ConstantRange(fields_.cend(), fields_.cend());
        last_local_tag = tag_range_start->getLocalTag();
    }

    const_iterator tag_range_end(tag_range_start + 1);
    while (tag_range_end != fields_.cend() and tag_range_end->getTag() == "LOK" and tag_range_end->getLocalTag() == local_field_tag
           and LocalIndicatorsMatch(*tag_range_end, indicator1, indicator2))
        ++tag_range_end;

    return ConstantRange(tag_range_start, tag_range_end);
}


bool Record::insertField(const Tag &new_field_tag, const std::string &new_field_value) {
    auto insertion_location(fields_.begin());
    while (insertion_location != fields_.end() and new_field_tag > insertion_location->getTag())
        ++insertion_location;
    if (insertion_location != fields_.begin() and (insertion_location - 1)->getTag() == new_field_tag
        and not IsRepeatableField(new_field_tag))
        return false;
    fields_.emplace(insertion_location, new_field_tag, new_field_value);
    record_size_ += DIRECTORY_ENTRY_LENGTH + new_field_value.length() + 1 /* field separator */;
    return true;
}


bool Record::insertFieldAtEnd(const Tag &new_field_tag, const std::string &new_field_value) {
    auto insertion_location(fields_.begin());
    while (insertion_location != fields_.end() and new_field_tag >= insertion_location->getTag())
        ++insertion_location;
    if (insertion_location != fields_.begin() and (insertion_location - 1)->getTag() == new_field_tag
        and not IsRepeatableField(new_field_tag))
        return false;
    fields_.emplace(insertion_location, new_field_tag, new_field_value);
    record_size_ += DIRECTORY_ENTRY_LENGTH + new_field_value.length() + 1 /* field separator */;
    return true;
}


void Record::appendField(const Tag &new_field_tag, const std::string &field_contents, const char indicator1, const char indicator2) {
    if (unlikely(not fields_.empty() and fields_.back().getTag() > new_field_tag))
        LOG_ERROR("attempt to append a \"" + new_field_tag.toString() + "\" field after a \"" + fields_.back().getTag().toString()
                  + "\" field!");
    if (unlikely(not fields_.empty() and fields_.back().getTag() == new_field_tag and not IsRepeatableField(new_field_tag)))
        LOG_ERROR("attempt to append a second non-repeatable\"" + new_field_tag.toString() + "\" field! (1)");
    fields_.emplace_back(new_field_tag, std::string(1, indicator1) + std::string(1, indicator2) + field_contents);
}


void Record::appendField(const Tag &new_field_tag, const Subfields &subfields, const char indicator1, const char indicator2) {
    if (unlikely(not fields_.empty() and fields_.back().getTag() > new_field_tag))
        LOG_ERROR("attempt to append a \"" + new_field_tag.toString() + "\" field after a \"" + fields_.back().getTag().toString()
                  + "\" field! (2)");
    if (unlikely(not fields_.empty() and fields_.back().getTag() == new_field_tag and not IsRepeatableField(new_field_tag)))
        LOG_ERROR("attempt to append a second non-repeatable\"" + new_field_tag.toString() + "\" field! (2)");
    fields_.emplace_back(new_field_tag, std::string(1, indicator1) + std::string(1, indicator2) + subfields.toString());
}


void Record::appendField(const Field &field) {
    if (unlikely(not fields_.empty() and fields_.back().getTag() > field.getTag()))
        LOG_ERROR("attempt to append a \"" + field.getTag().toString() + "\" field after a \"" + fields_.back().getTag().toString()
                  + "\" field! (3)");
    if (unlikely(not fields_.empty() and fields_.back().getTag() == field.getTag() and not IsRepeatableField(field.getTag())))
        LOG_ERROR("attempt to append a second non-repeatable\"" + field.getTag().toString() + "\" field! (3)");
    fields_.emplace_back(field);
}


void Record::replaceField(const Tag &field_tag, const std::string &field_contents, const char indicator1, const char indicator2) {
    std::string new_field_value;
    new_field_value += indicator1;
    new_field_value += indicator2;
    new_field_value += field_contents;

    auto insertion_location(fields_.begin());
    while (insertion_location != fields_.end() and field_tag > insertion_location->getTag())
        ++insertion_location;

    if (insertion_location != fields_.end() and field_tag == insertion_location->getTag()) {
        record_size_ += new_field_value.size();
        record_size_ -= insertion_location->getContents().size();
        insertion_location->setContents(new_field_value);
        return;
    }

    fields_.emplace(insertion_location, field_tag, new_field_value);
    record_size_ += DIRECTORY_ENTRY_LENGTH + new_field_value.length() + 1 /* field separator */;
}


bool Record::addSubfield(const Tag &field_tag, const char subfield_code, const std::string &subfield_value) {
    const auto &field(std::find_if(fields_.begin(), fields_.end(),
                                   [&field_tag](const Field &field1) -> bool { return field1.getTag() == field_tag; }));
    if (field == fields_.end())
        return false;

    Subfields subfields(field->getContents());
    subfields.addSubfield(subfield_code, subfield_value);

    std::string new_field_value;
    new_field_value += field->getIndicator1();
    new_field_value += field->getIndicator2();
    new_field_value += subfields.toString();
    field->contents_ = new_field_value;

    return true;
}


bool Record::edit(const std::vector<EditInstruction> &edit_instructions, std::string * const error_message) {
    bool failed_at_least_once(false);
    for (const auto &edit_instruction : edit_instructions) {
        switch (edit_instruction.type_) {
        case INSERT_FIELD:
            if (not insertField(edit_instruction.tag_, std::string(1, edit_instruction.indicator1_)
                                + std::string(1, edit_instruction.indicator2_) + edit_instruction.field_or_subfield_contents_))
            {
                *error_message = "failed to insert a " + edit_instruction.tag_.toString() + " field!";
                failed_at_least_once = true;
            }
            break;
        case INSERT_SUBFIELD:
            if (not insertField(edit_instruction.tag_, { { edit_instruction.subfield_code_, edit_instruction.field_or_subfield_contents_ } },
                                edit_instruction.indicator1_, edit_instruction.indicator2_))
            {
                *error_message = "failed to insert a " + edit_instruction.tag_.toString() + std::string(1, edit_instruction.subfield_code_)
                                 + " subfield!";
                failed_at_least_once = true;
            }
            break;
        case ADD_SUBFIELD:
            if (not addSubfield(edit_instruction.tag_, edit_instruction.subfield_code_, edit_instruction.field_or_subfield_contents_)) {
                *error_message = "failed to add a " + edit_instruction.tag_.toString() + std::string(1, edit_instruction.subfield_code_)
                                 + " subfield!";
                failed_at_least_once = true;
            }
            break;
        }
    }

    return not failed_at_least_once;
}


Record::ConstantRange Record::findFieldsInLocalBlock(const Tag &local_field_tag, const const_iterator &block_start, const char indicator1,
                                                     const char indicator2) const
{
    auto local_field(block_start);
    std::string last_local_tag;
    const_iterator range_start(fields_.end()), range_end(fields_.end());
    while (local_field != fields_.end() and local_field->getTag() == "LOK") {
        if (GetLocalTag(*local_field) < last_local_tag) // We found the start of a new local block! (with local tag "000")
            return Record::ConstantRange(fields_.end(), fields_.end());

        if (LocalIndicatorsMatch(indicator1, indicator2, *local_field) and LocalTagMatches(local_field_tag, *local_field)) {
            range_start = local_field;
            range_end = range_start + 1;
            while (range_end != fields_.end() and local_field->getTag() == "LOK") {
                if (not LocalIndicatorsMatch(indicator1, indicator2, *range_end) or not LocalTagMatches(local_field_tag, *range_end))
                    break;
                ++range_end;
            }

            return Record::ConstantRange(range_start, range_end);
        }

        last_local_tag = GetLocalTag(*local_field);
        ++local_field;
    }

    return ConstantRange(range_start, fields_.end());
}


Record::Range Record::findFieldsInLocalBlock(const Tag &local_field_tag, const iterator &block_start, const char indicator1,
                                             const char indicator2)
{
    auto local_field(block_start);
    std::string last_local_tag;
    iterator range_start(fields_.end()), range_end(fields_.end());
    while (local_field != fields_.end() and local_field->getTag() == "LOK") {
        if (GetLocalTag(*local_field) < last_local_tag) // We found the start of a new local block!
            return Record::Range(fields_.end(), fields_.end());

        if (LocalIndicatorsMatch(indicator1, indicator2, *local_field) and LocalTagMatches(local_field_tag, *local_field)) {
            range_start = local_field;
            range_end = range_start + 1;
            while (range_end != fields_.end() and local_field->getTag() == "LOK") {
                if (not LocalIndicatorsMatch(indicator1, indicator2, *range_end) or not LocalTagMatches(local_field_tag, *range_end))
                    break;
                ++range_end;
            }

            return Record::Range(range_start, range_end);
        }

        last_local_tag = GetLocalTag(*local_field);
        ++local_field;
    }

    return Range(range_start, fields_.end());
}


Record::const_iterator Record::getFirstLocalField(const Tag &local_field_tag, const const_iterator &block_start) const {
    auto local_field(block_start);
    std::string last_local_tag;
    while (local_field != fields_.end() and local_field->getTag() == "LOK") {
        const auto current_tag(GetLocalTag(*local_field));
        if (local_field_tag == current_tag)
            return local_field; // Success!

        if (current_tag < last_local_tag) // We found the start of a new local block!
            return fields_.cend();

        last_local_tag = GetLocalTag(*local_field);
        ++local_field;
    }

    return fields_.cend();
}


std::unordered_set<std::string> Record::getTagSet() const {
    std::unordered_set<std::string> tags;
    for (const auto &field : fields_)
        tags.emplace(field.getTag().toString());
    return tags;
}


size_t Record::deleteFields(const Tag &field_tag) {
    const auto start_iter(findTag(field_tag));
    if (start_iter == fields_.cend())
        return 0;

    auto end_iter(start_iter + 1);
    while (end_iter != fields_.cend() and end_iter->getTag() == field_tag)
        ++end_iter;

    fields_.erase(start_iter, end_iter);
    return end_iter - start_iter;
}


void Record::deleteFields(std::vector<size_t> field_indices) {
    std::sort(field_indices.begin(), field_indices.end(), std::greater<size_t>());
    for (const auto field_index : field_indices)
        fields_.erase(fields_.begin() + field_index);
}


bool Record::isValid(std::string * const error_message) const {
    if (fields_.empty() or fields_.front().getTag() != "001") {
        *error_message = "001 field is missing!";
        return false;
    }

    for (const auto &field : fields_) {
        if (field.isDataField()) {
            // Check subfield structure:
            if (unlikely(field.contents_.length() < 5)) {
                *error_message = "field contents are too small (< 5 bytes)! (tag: " + field.getTag().toString() + ")";
                return false;
            }

            auto ch(field.contents_.begin() + 2 /* indicators */);
            while (ch != field.contents_.end()) {
                if (unlikely(*ch != '\x1F')) {
                    *error_message = "subfield does not start with 0x1F! (tag: " + field.getTag().toString() + ")";
                    return false;
                }
                ++ch; // Skip over 0x1F.
                if (unlikely(ch == field.contents_.end())) {
                    *error_message = "subfield is missing a subfield code! (tag: " + field.getTag().toString() + ")";
                    return false;
                }
                ++ch; // Skip over the subfield code.
                if (unlikely(ch == field.contents_.end() or *ch == '\x1F'))
                    LOG_WARNING("subfield '" + std::string(1, *(ch - 1)) + "' is empty! (tag: " + field.getTag().toString() + ")");

                // Skip over the subfield contents:
                while (ch != field.contents_.end() and *ch != '\x1F')
                    ++ch;
            }
        }
    }

    return true;
}


bool Record::fieldOrSubfieldMatched(const std::string &field_or_field_and_subfield_code, RegexMatcher * const regex_matcher) const {
    if (unlikely(field_or_field_and_subfield_code.length() < TAG_LENGTH or field_or_field_and_subfield_code.length() > TAG_LENGTH + 1))
        LOG_ERROR("\"field_or_field_and_subfield_code\" must be a tag or a tag plus a subfield code!");

    const char subfield_code((field_or_field_and_subfield_code.length() == TAG_LENGTH + 1) ? field_or_field_and_subfield_code[TAG_LENGTH]
                                                                                           : '\0');
    for (const auto &field : getTagRange(field_or_field_and_subfield_code.substr(0, TAG_LENGTH))) {
        if (subfield_code != '\0' and field.hasSubfield(subfield_code)) {
            if (regex_matcher->matched(field.getFirstSubfieldWithCode(subfield_code)))
                return true;
        } else if (regex_matcher->matched(field.getContents()))
            return true;
    }

    return false;
}


std::vector<Record::iterator> Record::getMatchedFields(const std::string &field_or_field_and_subfield_code,
                                                       RegexMatcher * const regex_matcher)
{
    if (unlikely(field_or_field_and_subfield_code.length() < TAG_LENGTH or field_or_field_and_subfield_code.length() > TAG_LENGTH + 1))
        LOG_ERROR("\"field_or_field_and_subfield_code\" must be a tag or a tag plus a subfield code!");

    const char subfield_code((field_or_field_and_subfield_code.length() == TAG_LENGTH + 1) ? field_or_field_and_subfield_code[TAG_LENGTH]
                                                                                               : '\0');
    std::vector<iterator> matched_fields;
    const Range field_range(getTagRange(field_or_field_and_subfield_code.substr(0, TAG_LENGTH)));
    for (auto field_itr(field_range.begin()); field_itr != field_range.end(); ++field_itr) {
        const auto &field(*field_itr);
        if (subfield_code != '\0' and field.hasSubfield(subfield_code)) {
            if (regex_matcher->matched(field.getFirstSubfieldWithCode(subfield_code)))
                matched_fields.emplace_back(field_itr);
        } else if (regex_matcher->matched(field.getContents()))
            matched_fields.emplace_back(field_itr);
    }

    return matched_fields;
}


enum class MediaType { XML, MARC21, OTHER };


const ThreadSafeRegexMatcher MARC21_MAGIC_MATCHER("(^[0-9]{5})([acdnp][^bhlnqsu-z]|[acdnosx][z]|[cdn][uvxy]|[acdn][w]|[cdn][q])");


static MediaType GetMediaType(const std::string &filename) {
    File input(filename, "r");
    if (input.anErrorOccurred())
        return MediaType::OTHER;

    char magic[8];
    const size_t read_count(input.read(magic, sizeof(magic) - 1));
    if (read_count != sizeof(magic) - 1) {
        if (read_count == 0) {
            LOG_WARNING("empty file \"" + filename + "\"!");
            const std::string extension(FileUtil::GetExtension(filename));
            if (::strcasecmp(extension.c_str(), "mrc") == 0 or ::strcasecmp(extension.c_str(), "marc") == 0
                or ::strcasecmp(extension.c_str(), "raw") == 0) {
                return MediaType::MARC21;
            } else if (::strcasecmp(extension.c_str(), "xml") == 0)
                return MediaType::XML;
        }
        return MediaType::OTHER;
    }
    magic[sizeof(magic) - 1] = '\0';

    if (StringUtil::StartsWith(magic, "<?xml"))
        return MediaType::XML;

    return MARC21_MAGIC_MATCHER.match(magic) ? MediaType::MARC21 : MediaType::XML;
}


std::string FileTypeToString(const FileType file_type) {
    switch (file_type) {
    case FileType::AUTO:
        return "AUTO";
    case FileType::BINARY:
        return "BINARY";
    case FileType::XML:
        return "XML";
    default:
        LOG_ERROR("unknown file type " + std::to_string(static_cast<int>(file_type)) + "!");
    }
}


FileType GuessFileType(const std::string &filename, const GuessFileTypeBehaviour guess_file_type_behaviour) {
    if (guess_file_type_behaviour == GuessFileTypeBehaviour::ATTEMPT_A_READ and FileUtil::Exists(filename)
        and not FileUtil::IsPipeOrFIFO(filename))
    {
        switch (GetMediaType(filename)) {
        case MediaType::XML:
            return FileType::XML;
        case MediaType::MARC21:
            return FileType::BINARY;
        default:
            LOG_ERROR("\"" + filename + "\" contains neither MARC-21 nor MARC-XML data!");
        }
    }

    if (StringUtil::EndsWith(filename, ".mrc", /* ignore_case = */true)
        or StringUtil::EndsWith(filename, ".marc", /* ignore_case = */true)
        or StringUtil::EndsWith(filename, ".raw", /* ignore_case = */true))
        return FileType::BINARY;
    if (StringUtil::EndsWith(filename, ".xml", /* ignore_case = */true))
        return FileType::XML;

    LOG_ERROR("can't guess the file type of \"" + filename + "\"!");
}


std::unique_ptr<Reader> Reader::Factory(const std::string &input_filename, FileType reader_type) {
    if (reader_type == FileType::AUTO)
        reader_type = GuessFileType(input_filename);

    std::unique_ptr<File> input(FileUtil::OpenInputFileOrDie(input_filename));
    return (reader_type == FileType::XML) ? std::unique_ptr<Reader>(new XmlReader(input.release()))
                                          : std::unique_ptr<Reader>(new BinaryReader(input.release()));
}


BinaryReader::BinaryReader(File * const input)
    : Reader(input), next_record_start_(0)
{
    struct stat stat_buf;
    if (::fstat(input->getFileDescriptor(), &stat_buf) != 0)
        LOG_ERROR("fstat(2) on \"" + input->getPath() + "\" failed!");
    if (S_ISFIFO(stat_buf.st_mode)) {
        mmap_ = nullptr;
        if (not input->setPipeBufferSize())
            LOG_ERROR("failed to increase the pipe (FIFO) buffer size!");
    } else {
        offset_ = 0;
        input_file_size_ = stat_buf.st_size;
        if (input_file_size_ == 0) {
            mmap_ = nullptr;
            last_record_ = Record();
            return;
        }
        mmap_ = reinterpret_cast<char *>(::mmap(nullptr, stat_buf.st_size, PROT_READ, MAP_PRIVATE, input->getFileDescriptor(), 0));
        if (mmap_ == MAP_FAILED or mmap_ == nullptr)
            LOG_ERROR("Failed to mmap \"" + input->getPath() + "\"!");
    }

    last_record_ = actualRead();
}


BinaryReader::~BinaryReader() {
    if (mmap_ != nullptr and ::munmap((void *)(mmap_), input_file_size_) != 0)
        LOG_ERROR("munmap(2) failed!");
}


Record BinaryReader::read() {
    if (unlikely(not last_record_))
        return last_record_;

    Record new_record;
    do {
        next_record_start_ = (mmap_ == nullptr) ? input_->tell() : offset_;
        new_record = actualRead();
        if (unlikely(new_record.getControlNumber() == last_record_.getControlNumber()))
            last_record_.merge(new_record);
    } while (new_record.getControlNumber() == last_record_.getControlNumber());

    new_record.swap(last_record_);

    // This should not be necessary unless we got bad data!
    new_record.sortFieldTags(new_record.begin(), new_record.end());

    return new_record;
}


Record BinaryReader::actualRead() {
    if (mmap_ == nullptr) {
        char buf[Record::MAX_RECORD_LENGTH];
        size_t bytes_read;
        if (unlikely((bytes_read = input_->read(buf, Record::RECORD_LENGTH_FIELD_LENGTH)) == 0))
            return Record();

        if (unlikely(bytes_read != Record::RECORD_LENGTH_FIELD_LENGTH))
            LOG_ERROR("failed to read record length!");
        const unsigned record_length(ToUnsigned(buf, Record::RECORD_LENGTH_FIELD_LENGTH));

        bytes_read = input_->read(buf + Record::RECORD_LENGTH_FIELD_LENGTH, record_length - Record::RECORD_LENGTH_FIELD_LENGTH);
        if (unlikely(bytes_read != record_length - Record::RECORD_LENGTH_FIELD_LENGTH))
            LOG_ERROR("failed to read a record from \"" + input_->getPath() + "\"!");

        return Record(record_length, buf);
    } else { // Use memory-mapped I/O.
        if (unlikely(offset_ == input_file_size_))
            return Record();

        if (unlikely(offset_ + Record::RECORD_LENGTH_FIELD_LENGTH >= input_file_size_))
            LOG_ERROR("not enough remaining room in \"" + input_->getPath()
                      + "\" for a record length in the memory mapping! (input_file_size_ = "
                      + std::to_string(input_file_size_) + ", offset_ = " + std::to_string(offset_)
                      + "), file may be truncated!");
        const unsigned record_length(ToUnsigned(mmap_ + offset_, Record::RECORD_LENGTH_FIELD_LENGTH));

        if (unlikely(offset_ + record_length > input_file_size_))
            LOG_ERROR("not enough remaining room in \"" + input_->getPath()
                      + "\" for the rest of the record in the memory mapping, file may be truncated!");
        offset_ += record_length;

        return Record(record_length, mmap_ + offset_ - record_length);
    }
}


void BinaryReader::rewind() {
    if (mmap_ == nullptr) {
        struct stat stat_buf;
        if (::fstat(input_->getFileDescriptor(), &stat_buf) != 0)
            LOG_ERROR("fstat(2) on \"" + input_->getPath() + "\" failed!");
        if (S_ISFIFO(stat_buf.st_mode))
            LOG_ERROR("can't rewind a FIFO (" + input_->getPath() + ")!");
        input_->rewind();
    } else
        offset_ = 0;
    next_record_start_ = 0;
    last_record_ = actualRead();
}


bool BinaryReader::seek(const off_t offset, const int whence) {
    if (mmap_ == nullptr) {
        if (input_->seek(offset, whence)) {
            next_record_start_ = input_->tell();
            last_record_ = actualRead();
            return true;
        } else
            return false;
    } else { // Use memory-mapped I/O.
        switch (whence) {
        case SEEK_SET:
            if (offset < 0 or static_cast<size_t>(offset) > input_file_size_)
                return false;
            offset_ = offset;
            break;
        case SEEK_CUR:
            if (static_cast<ssize_t>(offset_) + offset < 0
                or static_cast<ssize_t>(offset_) + offset > static_cast<ssize_t>(input_file_size_))
                return false;
            offset_ += offset;
            break;
        case SEEK_END:
            if (offset < 0 or static_cast<size_t>(offset) > input_file_size_)
                return false;
            offset_ = input_file_size_ - offset;
            break;
        default:
            LOG_ERROR("bad value for \"whence\": " + std::to_string(whence) + "!");
        }
        next_record_start_ = offset_;
        last_record_ = actualRead();

        return true;
    }
}


Record XmlReader::read() {
    Record new_record;

    XMLSubsetParser<File>::Type type;
    std::map<std::string, std::string> attrib_map;
    std::string data;
    while (getNext(&type, &attrib_map, &data) and type == XMLSubsetParser<File>::CHARACTERS)
        /* Intentionally empty! */;

    if (unlikely(type == XMLSubsetParser<File>::CLOSING_TAG and data == namespace_prefix_ + "collection")) {
        new_record.sortFieldTags(new_record.begin(), new_record.end());
        return new_record;
    }

    //
    // Now parse a <record>:
    //

    if (unlikely(type != XMLSubsetParser<File>::OPENING_TAG or data != namespace_prefix_ + "record")) {
        const bool tag_found(type == XMLSubsetParser<File>::OPENING_TAG
                             or type == XMLSubsetParser<File>::CLOSING_TAG);
        if (type == XMLSubsetParser<File>::ERROR)
            throw std::runtime_error("in MARC::XmlReader::read: opening <" + namespace_prefix_
                                     + "record> tag expected while parsing \"" + input_->getPath() + "\" on line "
                                     + std::to_string(xml_parser_->getLineNo()) + "! ("
                                     + xml_parser_->getLastErrorMessage() + ")");
        else
            throw std::runtime_error("in MARC::XmlReader::read: opening <" + namespace_prefix_
                                     + "record> tag expected while parsing \"" + input_->getPath() + "\" on line "
                                     + std::to_string(xml_parser_->getLineNo()) + "! (Found: "
                                     + XMLSubsetParser<File>::TypeToString(type)
                                     + (tag_found ? (":" + data + ")") : ")"));
    }

    parseLeader(input_->getPath(), &new_record);

    bool datafield_seen(false);
    for (;;) { // Process "datafield" and "controlfield" sections.
        if (unlikely(not getNext(&type, &attrib_map, &data)))
            throw std::runtime_error("in MARC::XmlReader::read: error while parsing \"" + input_->getPath()
                                     + "\": " + xml_parser_->getLastErrorMessage() + " on line "
                                     + std::to_string(xml_parser_->getLineNo()) + "!");

        if (type == XMLSubsetParser<File>::CLOSING_TAG) {
            if (unlikely(data != namespace_prefix_ + "record"))
                throw std::runtime_error("in MARC::MarcUtil::Record::XmlFactory: closing </record> tag expected "
                                         "while parsing \"" + input_->getPath() + "\" on line "
                                         + std::to_string(xml_parser_->getLineNo()) + "!");
            new_record.sortFieldTags(new_record.begin(), new_record.end());
            return new_record;
        }

        if (type != XMLSubsetParser<File>::OPENING_TAG
            or (data != namespace_prefix_ + "datafield" and data != namespace_prefix_ + "controlfield"))
            throw std::runtime_error("in MARC::XmlReader::read: expected either <" + namespace_prefix_
                                     + "controlfield> or <" + namespace_prefix_ + "datafield> on line "
                                     + std::to_string(xml_parser_->getLineNo()) + " in file \"" + input_->getPath()
                                     + "\"!");

        if (unlikely(attrib_map.find("tag") == attrib_map.end()))
            throw std::runtime_error("in MARC::XmlReader::read: expected a \"tag\" attribute as part of an opening "
                                     "<" + namespace_prefix_ + "controlfield> or <" + namespace_prefix_
                                     + "datafield> tag on line " + std::to_string(xml_parser_->getLineNo())
                                     + " in file \"" + input_->getPath() + "\"!");

        if (data == namespace_prefix_ + "controlfield") {
            if (unlikely(datafield_seen))
                throw std::runtime_error("in MARC::MarcUtil::Record::XmlFactory: <" + namespace_prefix_
                                         + "controlfield> found after <" + namespace_prefix_ + "datafield> on "
                                         "line " + std::to_string(xml_parser_->getLineNo()) + " in file \""
                                         + input_->getPath() + "\"!");
            parseControlfield(input_->getPath(), attrib_map["tag"], &new_record);

        } else {
            datafield_seen = true;
            parseDatafield(input_->getPath(), attrib_map, attrib_map["tag"], &new_record);
        }
    }
}


void XmlReader::rewind() {
    // We can't handle FIFO's here:
    struct stat stat_buf;
    if (unlikely(fstat(input_->getFileDescriptor(), &stat_buf) and S_ISFIFO(stat_buf.st_mode)))
        LOG_ERROR("can't rewind a FIFO!");

    input_->rewind();

    delete xml_parser_;
    xml_parser_ = new XMLSubsetParser<File>(input_);

    skipOverStartOfDocument();
}


namespace {


bool ParseLeader(const std::string &leader_string, std::string * const leader, std::string * const err_msg) {
    if (err_msg != nullptr)
        err_msg->clear();

    if (leader_string.size() != Record::LEADER_LENGTH) {
        if (err_msg != nullptr)
            *err_msg = "Leader length must be " + std::to_string(Record::LEADER_LENGTH) +
                       ", found " + std::to_string(leader_string.size()) + "! (Leader bytes are "
                       + StringUtil:: CStyleEscape(leader_string) + ")";
        return false;
    }

    unsigned record_length;
    if (std::sscanf(leader_string.substr(0, 5).data(), "%5u", &record_length) != 1) {
        if (err_msg != nullptr)
            *err_msg = "Can't parse record length! (Found \"" + StringUtil::CStyleEscape(leader_string.substr(0, 5))
                       + "\")";
        return false;
    }

    unsigned base_address_of_data;
    if (std::sscanf(leader_string.substr(12, 5).data(), "%5u", &base_address_of_data) != 1) {
        if (err_msg != nullptr)
            *err_msg = "Can't parse base address of data!";
        return false;
    }

    //
    // Validity checks:
    //

    // Check indicator count:
    if (leader_string[10] != '2')
        LOG_WARNING("invalid indicator count '" + leader_string.substr(10, 1) + "'!");

    // Check subfield code length:
    if (leader_string[11] != '2')
        LOG_WARNING("invalid subfield code length! (Leader bytes are " + StringUtil:: CStyleEscape(leader_string) + ")");

    // Check entry map:
    if (leader_string.substr(20, 3) != "450")
        LOG_WARNING("invalid entry map!");

    *leader = leader_string;

    return true;
}


} // unnamed namespace


void XmlReader::parseLeader(const std::string &input_filename, Record * const new_record) {
    XMLSubsetParser<File>::Type type;
    std::map<std::string, std::string> attrib_map;
    std::string data;

    while (getNext(&type, &attrib_map, &data) and type == XMLSubsetParser<File>::CHARACTERS)
        /* Intentionally empty! */;
    if (unlikely(type != XMLSubsetParser<File>::OPENING_TAG or data != namespace_prefix_ + "leader"))
        throw std::runtime_error("in MARC::XmlReader::ParseLeader: opening <marc:leader> tag expected while "
                                 "parsing \"" + input_filename + "\" on line "
                                 + std::to_string(xml_parser_->getLineNo()) + ".");

    if (unlikely(not getNext(&type, &attrib_map, &data)))
        throw std::runtime_error("in MARC::XmlReader::ParseLeader: error while parsing \"" + input_filename + "\": "
                                 + xml_parser_->getLastErrorMessage() + " on line "
                                 + std::to_string(xml_parser_->getLineNo()) + ".");
    if (unlikely(type != XMLSubsetParser<File>::CHARACTERS or data.length() != Record::LEADER_LENGTH)) {
        LOG_WARNING("leader data expected while parsing \"" + input_filename + "\" on line "
                + std::to_string(xml_parser_->getLineNo()) + ".");
        if (unlikely(not getNext(&type, &attrib_map, &data)))
            throw std::runtime_error("in MARC::XmlReader::ParseLeader: error while skipping to </"
                                     + namespace_prefix_ + "leader>!");
        if (unlikely(type != XMLSubsetParser<File>::CLOSING_TAG or data != namespace_prefix_ + "leader")) {
            const bool tag_found(type == XMLSubsetParser<File>::OPENING_TAG
                                 or type == XMLSubsetParser<File>::CLOSING_TAG);
            throw std::runtime_error("in MARC::XmlReader::ParseLeader: closing </" + namespace_prefix_
                                     + "leader> tag expected while parsing \"" + input_filename + "\" on line "
                                     + std::to_string(xml_parser_->getLineNo())
                                     + ". (Found: " + XMLSubsetParser<File>::TypeToString(type)
                                     + (tag_found ? (":" + data) : ""));
        }
        return;
    }

    if (data.substr(0, 5) == "     ") // record length
        data = "00000" + data.substr(5);
    if (data.substr(12, 5) == "     ") // base address of data
        data = data.substr(0, 12) + "00000" + data.substr(12 + 5);
    std::string err_msg;
    if (unlikely(not ParseLeader(data, &new_record->leader_, &err_msg)))
        throw std::runtime_error("in MARC::XmlReader::ParseLeader: error while parsing leader data: " + err_msg);

    if (unlikely(not getNext(&type, &attrib_map, &data)))
        throw std::runtime_error("in MARC::XmlReader::ParseLeader: error while parsing \"" + input_filename + "\": "
                                 + xml_parser_->getLastErrorMessage() + " on line "
                                 + std::to_string(xml_parser_->getLineNo()) + ".");
    if (unlikely(type != XMLSubsetParser<File>::CLOSING_TAG or data != namespace_prefix_ + "leader")) {
        const bool tag_found(type == XMLSubsetParser<File>::OPENING_TAG
                             or type == XMLSubsetParser<File>::CLOSING_TAG);
        throw std::runtime_error("in MARC::XmlReader::ParseLeader: closing </" + namespace_prefix_
                                 + "leader> tag expected while parsing \"" + input_filename + "\" on line "
                                 + std::to_string(xml_parser_->getLineNo())
                                 + ". (Found: " + XMLSubsetParser<File>::TypeToString(type)
                                 + (tag_found ? (":" + data) : ""));
    }
}


// Returns true if we found a normal control field and false if we found an empty control field.
void XmlReader::parseControlfield(const std::string &input_filename, const std::string &tag,
                                  Record * const record)
{
    XMLSubsetParser<File>::Type type;
    std::map<std::string, std::string> attrib_map;
    std::string data;
    if (unlikely(not getNext(&type, &attrib_map, &data)))
        throw std::runtime_error("in MARC::XmlReader::parseControlfield: failed to get next XML element!");

        // Do we have an empty control field?
    if (unlikely(type == XMLSubsetParser<File>::CLOSING_TAG and data == namespace_prefix_ + "controlfield")) {
        LOG_WARNING("empty \"" + tag + "\" control field on line " + std::to_string(xml_parser_->getLineNo()) + " in file \""
                + input_filename + "\"!");
        return;
    }

    if (type != XMLSubsetParser<File>::CHARACTERS)
        std::runtime_error("in MARC::XmlReader::parseControlfield: character data expected on line "
                           + std::to_string(xml_parser_->getLineNo()) + " in file \"" + input_filename + "\"!");
    Record::Field new_field(tag, data);

    if (unlikely(not getNext(&type, &attrib_map, &data) or type != XMLSubsetParser<File>::CLOSING_TAG
                 or data != namespace_prefix_ + "controlfield"))
        throw std::runtime_error("in MARC::XmlReader::parseControlfield: </controlfield> expected on line "
                                 + std::to_string(xml_parser_->getLineNo()) + " in file \"" + input_filename
                                 + "\"!");

    record->fields_.emplace_back(new_field);
    record->record_size_ += Record::DIRECTORY_ENTRY_LENGTH + new_field.getContents().size() + 1 /* end-of-field */;
    return;
}


void XmlReader::parseDatafield(const std::string &input_filename,
                               const std::map<std::string, std::string> &datafield_attrib_map,
                               const std::string &tag, Record * const record)
{
    const auto ind1(datafield_attrib_map.find("ind1"));
    if (unlikely(ind1 == datafield_attrib_map.cend() or ind1->second.length() != 1))
        throw std::runtime_error("in MARC::XmlReader::ParseDatafield: bad or missing \"ind1\" attribute on line "
                                 + std::to_string(xml_parser_->getLineNo()) + " in file \"" + input_filename
                                 + "\"!");
    std::string field_data(ind1->second);

    const auto ind2(datafield_attrib_map.find("ind2"));
    if (unlikely(ind2 == datafield_attrib_map.cend() or ind2->second.length() != 1))
        throw std::runtime_error("in MARC::XmlReader::ParseDatafield: bad or missing \"ind2\" attribute on line "
                                 + std::to_string(xml_parser_->getLineNo()) + " in file \"" + input_filename
                                 + "\"!");
    field_data += ind2->second;

    XMLSubsetParser<File>::Type type;
    std::map<std::string, std::string> attrib_map;
    std::string data;
    for (;;) {
        while (getNext(&type, &attrib_map, &data) and type == XMLSubsetParser<File>::CHARACTERS)
            /* Intentionally empty! */;

        if (type == XMLSubsetParser<File>::ERROR)
            throw std::runtime_error("in MARC::XmlReader::parseDatafield: error while parsing a data field on line "
                                     + std::to_string(xml_parser_->getLineNo()) + " in file \"" + input_filename
                                     + "\": " + xml_parser_->getLastErrorMessage());

        if (type == XMLSubsetParser<File>::CLOSING_TAG and data == namespace_prefix_ + "datafield") {
            // If the field contents consists of the indicators only, we drop it.
            if (unlikely(field_data.length() == 1 /*indicator1*/ + 1/*indicator2*/)) {
                LOG_WARNING("dropped empty \"" + tag + "\" field!");
                return;
            }

            record->fields_.emplace_back(tag, field_data);
            record->record_size_ += Record::DIRECTORY_ENTRY_LENGTH + field_data.length() + 1 /* end-of-field */;
            return;
        }

        // 1. <subfield code=...>
        if (unlikely(type != XMLSubsetParser<File>::OPENING_TAG or data != namespace_prefix_ + "subfield")) {
            const bool tag_found(type == XMLSubsetParser<File>::OPENING_TAG
                                 or type == XMLSubsetParser<File>::CLOSING_TAG);
            throw std::runtime_error("in MARC::XmlReader::parseDatafield: expected <" + namespace_prefix_ +
                                     "subfield> opening tag on line " + std::to_string(xml_parser_->getLineNo())
                                     + " in file \"" + input_filename
                                     + "\"! (Found: " + XMLSubsetParser<File>::TypeToString(type)
                                     + (tag_found ? (":" + data) : ""));
        }
        if (unlikely(attrib_map.find("code") == attrib_map.cend() or attrib_map["code"].length() != 1))
            throw std::runtime_error("in MARC::XmlReader::parseDatafield: missing or invalid \"code\" attribute as "
                                     "rt   of the <subfield> tag " + std::to_string(xml_parser_->getLineNo())
                                     + " in file \"" + input_filename + "\"!");
        field_data += '\x1F' + attrib_map["code"];

        // 2. Subfield data.
        if (unlikely(not getNext(&type, &attrib_map, &data) or type != XMLSubsetParser<File>::CHARACTERS)) {
            if (type == XMLSubsetParser<File>::CLOSING_TAG and data == namespace_prefix_ + "subfield") {
                LOG_WARNING("found an empty subfield on line " + std::to_string(xml_parser_->getLineNo()) + " in file \""
                        + input_filename + "\"!");
                field_data.resize(field_data.length() - 2); // Remove subfield delimiter and code.
                continue;
            }
            throw std::runtime_error("in MARC::XmlReader::parseDatafield: error while looking for character data "
                                     "after <" + namespace_prefix_ + "subfield> tag on line "
                                     + std::to_string(xml_parser_->getLineNo()) + " in file \"" + input_filename
                                     + "\": " + xml_parser_->getLastErrorMessage());
        }
        field_data += data;

        // 3. </subfield>
        if (unlikely(not getNext(&type, &attrib_map, &data) or type != XMLSubsetParser<File>::CLOSING_TAG
                     or data != namespace_prefix_ + "subfield"))
        {
            const bool tag_found(type == XMLSubsetParser<File>::OPENING_TAG
                                 or type == XMLSubsetParser<File>::CLOSING_TAG);
            throw std::runtime_error("in MARC::XmlReader::parseDatafield: expected </" + namespace_prefix_
                                     + "subfield> closing tag on line "
                                     + std::to_string(xml_parser_->getLineNo()) + " in file \"" + input_filename
                                     + "\"! (Found: " + XMLSubsetParser<File>::TypeToString(type)
                                     + (tag_found ? (":" + data) : ""));
        }
    }
}


void XmlReader::skipOverStartOfDocument() {
    XMLSubsetParser<File>::Type type;
    std::map<std::string, std::string> attrib_map;
    std::string data;

    while (getNext(&type, &attrib_map, &data)) {
        if (type == XMLSubsetParser<File>::OPENING_TAG and data == namespace_prefix_ + "collection")
            return;
    }

        // We should never get here!
    throw std::runtime_error("in MARC::XmlReader::skipOverStartOfDocument: error while trying to skip to "
                             "<" + namespace_prefix_ + "collection>:  \""
                             + xml_parser_->getDataSource()->getPath() + "\": "
                             + xml_parser_->getLastErrorMessage() + " on line "
                             + std::to_string(xml_parser_->getLineNo()) + "!");
}


bool XmlReader::getNext(XMLSubsetParser<File>::Type * const type,
                        std::map<std::string, std::string> * const attrib_map, std::string * const data)
{
    if (unlikely(not xml_parser_->getNext(type, attrib_map, data)))
        return false;

    if (*type != XMLSubsetParser<File>::OPENING_TAG)
        return true;

    auto key_and_value(attrib_map->find("xmlns"));
    if (unlikely(key_and_value != attrib_map->cend() and key_and_value->second != "http://www.loc.gov/MARC21/slim"))
        throw std::runtime_error("in MARC::XmlReader::getNext: opening tag has unsupported \"xmlns\" attribute "
                                 "near line #" + std::to_string(xml_parser_->getLineNo()) + " in \"" + getPath()
                                 + "\"!");

    key_and_value = attrib_map->find("xmlns:marc");
    if (unlikely(key_and_value != attrib_map->cend())) {
        if (unlikely(key_and_value->second != "http://www.loc.gov/MARC21/slim"))
            throw std::runtime_error("in MARC::XmlReader::getNext: opening tag has unsupported \"xmlns:marc\" "
                                     "attribute near line #" + std::to_string(xml_parser_->getLineNo()) + " in \""
                                     + getPath() + "\"!");
        else
            namespace_prefix_ = "marc:";
    }

    return true;
}


std::unique_ptr<Writer> Writer::Factory(const std::string &output_filename, FileType writer_type,
                                        const WriterMode writer_mode)
{
    if (writer_type == FileType::AUTO) {
        if (output_filename == "/dev/null")
            writer_type = FileType::BINARY;
        else
            writer_type = GuessFileType(output_filename, GuessFileTypeBehaviour::USE_THE_FILENAME_ONLY);
    }

    std::unique_ptr<File> output(writer_mode == WriterMode::OVERWRITE
                                 ? FileUtil::OpenOutputFileOrDie(output_filename)
                                 : FileUtil::OpenForAppendingOrDie(output_filename));

    return (writer_type == FileType::XML) ? std::unique_ptr<Writer>(new XmlWriter(output.release()))
                                          : std::unique_ptr<Writer>(new BinaryWriter(output.release()));
}


void BinaryWriter::write(const Record &record) {
    std::string error_message;
    if (not record.isValid(&error_message))
        LOG_ERROR("trying to write an invalid record: " + error_message + " (Control number: " + record.getControlNumber() + ")");
    output_->write(record.toBinaryString());
}


XmlWriter::~XmlWriter() {
    // the MarcXmlWriter owns the File pointer as well, so we cede ownership to it entirely
    output_.release();
}


void XmlWriter::write(const Record &record) {
    std::string error_message;
    if (not record.isValid(&error_message))
        LOG_ERROR("trying to write an invalid record: " + error_message + " (Control number: " + record.getControlNumber() + ")");
    record.toXmlStringHelper(&xml_writer_);
}


void FileLockedComposeAndWriteRecord(Writer * const marc_writer, const Record &record) {
    FileLocker file_locker(marc_writer->getFile().getFileDescriptor(), FileLocker::READ_WRITE);
    if (unlikely(not (marc_writer->getFile().seek(0, SEEK_END))))
        LOG_ERROR("failed to seek to the end of \"" + marc_writer->getFile().getPath() + "\"!");
    marc_writer->write(record);
    if (unlikely(not marc_writer->flush()))
        LOG_ERROR("failed to flush to \"" +  marc_writer->getFile().getPath() + "\"!");
}


unsigned RemoveDuplicateControlNumberRecords(const std::string &marc_filename) {
    unsigned dropped_count(0);
    std::string temp_filename;
    // Open a scope because we need the MARC::Reader to go out-of-scope before we unlink the associated file.
    {
        std::unique_ptr<Reader> marc_reader(Reader::Factory(marc_filename));
        temp_filename = "/tmp/" + std::string(::basename(::program_invocation_name)) + std::to_string(::getpid())
                        + (marc_reader->getReaderType() == FileType::XML ? ".xml" : ".mrc");
        std::unique_ptr<Writer> marc_writer(Writer::Factory(temp_filename));
        std::unordered_set<std::string> already_seen_control_numbers;
        while (const Record record = marc_reader->read()) {
            const std::string control_number(record.getControlNumber());
            if (already_seen_control_numbers.find(control_number) == already_seen_control_numbers.end()) {
                marc_writer->write(record);
                already_seen_control_numbers.emplace(control_number);
            } else
                ++dropped_count;
        }
    }
    FileUtil::RenameFileOrDie(temp_filename, marc_filename, true /* remove_target */, true /* copy accros filesystems */);
    return dropped_count;
}


bool IsValidMarcFile(const std::string &filename, std::string * const err_msg, const FileType file_type) {
    try {
      std::unique_ptr<Reader> reader(Reader::Factory(filename, file_type));
      while (const Record record = reader->read()) {
          if (not record.isValid(err_msg))
              return false;
      }
      return true;
    } catch (const std::exception &x) {
      *err_msg = x.what();
      return false;
    }
}


std::string GetLanguageCode(const Record &record) {
    const auto _008_field(record.getFirstField("008"));
    if (_008_field == record.end())
        return "";
    // Language codes start at offset 35 and have a length of 3.
    const auto _008_contents(_008_field->getContents());
    if (_008_contents.length() < 38)
        return "";

    return _008_contents.substr(35, 3) == "   " ? "" : _008_contents.substr(35, 3);
}


size_t GetLanguageCodes(const Record &record, std::set<std::string> * const language_codes) {
    language_codes->clear();

    const auto _008_language_code(GetLanguageCode(record));
    if (not _008_language_code.empty())
        language_codes->emplace(_008_language_code);

    // See https://www.loc.gov/marc/bibliographic/bd041.html if you ever hope to understand this eimplementation!
    static const std::set<char> LANGUAGE_CODE_SUBFIELD_CODES{ 'a', 'b', 'd', 'e', 'f', 'g', 'h', 'j', 'k', 'm', 'n' };
    for (const auto &_041_field : record.getTagRange("041")) {
        for (const auto &subfield : _041_field.getSubfields()) {
            if (LANGUAGE_CODE_SUBFIELD_CODES.find(subfield.code_) != LANGUAGE_CODE_SUBFIELD_CODES.cend())
                language_codes->emplace(subfield.value_);
        }
    }

    return language_codes->size();
}


bool GetGNDCode(const Record &record, std::string * const gnd_code) {
    gnd_code->clear();
    for (const auto &_035_field : record.getTagRange("035")) {
        const Subfields _035_subfields(_035_field.getSubfields());
        const std::string _035a_field(_035_subfields.getFirstSubfieldWithCode('a'));
        if (StringUtil::StartsWith(_035a_field, "(DE-588)")) {
            *gnd_code = _035a_field.substr(8);
            return not gnd_code->empty();
        }
    }
    return false;
}


static inline bool CompareField(const Record::Field * const field1, const Record::Field * const field2) {
    if (field1->getTag() < field2->getTag())
        return true;
    if (field1->getTag() > field2->getTag())
        return false;
    return field1->getContents() < field2->getContents();
}


std::string CalcChecksum(const Record &record, const std::set<Tag> &excluded_fields, const bool suppress_local_fields) {
    std::vector<const Record::Field *> field_refs;
    field_refs.reserve(record.fields_.size());

    // Our Strategy here is it to sort references to fields based on tags and contents and then to create a blob using the
    // sorted order.  This allows us to generate checksums that are identical for non-equal but equivalent records.

    for (const auto &field : record.fields_) {
        if (excluded_fields.find(field.getTag()) == excluded_fields.cend() and (not suppress_local_fields or not field.getTag().isLocal()))
            field_refs.emplace_back(&field);
    }

    std::sort(field_refs.begin(), field_refs.end(), CompareField);

    std::string blob;
    blob.reserve(200000); // Roughly twice the maximum size of a single MARC-21 record.

    // Only include leader data that are parameterised
    // c.f https://www.loc.gov/marc/bibliographic/bdleader.html
    StringUtil::AppendSubstring(blob, record.leader_, 5, 12 - 5);
    StringUtil::AppendSubstring(blob, record.leader_, 17, 20 - 17);

    for (const auto &field_ref : field_refs)
        blob += field_ref->getTag().toString() + field_ref->getContents();

    return StringUtil::Sha1(blob);
}


bool UBTueIsAquisitionRecord(const Record &marc_record) {
    for (const auto &field : marc_record.getTagRange("LOK")) {
        const Subfields subfields(field.getSubfields());
        if (StringUtil::StartsWith(subfields.getFirstSubfieldWithCode('0'), "852") and subfields.getFirstSubfieldWithCode('m') == "e")
            return true;
    }

    return false;
}


const ThreadSafeRegexMatcher PARENT_PPN_MATCHER("^\\([^)]+\\)(.+)$");


std::string GetParentPPN(const Record &record) {
    static const std::vector<Tag> parent_reference_tags{ "800", "810", "830", "773", "776" };
    for (auto &field : record) {
        if (std::find_if(parent_reference_tags.cbegin(), parent_reference_tags.cend(),
                         [&field](const Tag &reference_tag){ return reference_tag == field.getTag(); }) == parent_reference_tags.cend())
            continue;

        auto matches(PARENT_PPN_MATCHER.match(field.getFirstSubfieldWithCode('w')));
        if (matches) {
            const std::string ppn_candidate(matches[1]);
            if (MiscUtil::IsValidPPN(ppn_candidate))
                return ppn_candidate;
        }
    }

    return "";
}


// See https://www.loc.gov/marc/bibliographic/ for how to construct this map:
static std::unordered_map<Tag, bool> tag_to_repeatable_map{
    { Tag("001"), false },
    { Tag("003"), false },
    { Tag("005"), false },
    { Tag("006"), true  },
    { Tag("007"), true  },
    { Tag("008"), false },
    { Tag("010"), false },
    { Tag("013"), true  },
    { Tag("015"), true  },
    { Tag("016"), true  },
    { Tag("017"), true  },
    { Tag("018"), false },
    { Tag("020"), true  },
    { Tag("022"), true  },
    { Tag("024"), true  },
    { Tag("025"), true  },
    { Tag("026"), true  },
    { Tag("027"), true  },
    { Tag("028"), true  },
    { Tag("030"), true  },
    { Tag("031"), true  },
    { Tag("032"), true  },
    { Tag("033"), true  },
    { Tag("034"), true  },
    { Tag("035"), true  },
    { Tag("036"), false },
    { Tag("037"), true  },
    { Tag("038"), false },
    { Tag("040"), false },
    { Tag("041"), true  },
    { Tag("042"), false },
    { Tag("043"), false },
    { Tag("044"), false },
    { Tag("045"), false },
    { Tag("046"), true  },
    { Tag("047"), true  },
    { Tag("048"), true  },
    { Tag("050"), true  },
    { Tag("051"), true  },
    { Tag("052"), true  },
    { Tag("055"), true  },
    { Tag("060"), true  },
    { Tag("061"), true  },
    { Tag("066"), false },
    { Tag("070"), true  },
    { Tag("071"), true  },
    { Tag("072"), true  },
    { Tag("074"), true  },
    { Tag("080"), true  },
    { Tag("082"), true  },
    { Tag("083"), true  },
    { Tag("084"), true  },
    { Tag("085"), true  },
    { Tag("086"), true  },
    { Tag("088"), true  },
    { Tag("100"), false },
    { Tag("110"), false },
    { Tag("111"), false },
    { Tag("130"), false },
    { Tag("186"), true  }, // non-standard field only used locally
    { Tag("210"), true  },
    { Tag("222"), true  },
    { Tag("240"), false },
    { Tag("242"), true  },
    { Tag("243"), false },
    { Tag("245"), false },
    { Tag("246"), true  },
    { Tag("247"), true  },
    { Tag("250"), true  },
    { Tag("254"), false },
    { Tag("255"), true  },
    { Tag("256"), false },
    { Tag("257"), true  },
    { Tag("258"), true  },
    { Tag("260"), true  },
    { Tag("263"), false },
    { Tag("264"), true  },
    { Tag("270"), true  },
    { Tag("300"), true  },
    { Tag("306"), false },
    { Tag("307"), true  },
    { Tag("310"), false },
    { Tag("321"), true  },
    { Tag("336"), true  },
    { Tag("337"), true  },
    { Tag("338"), true  },
    { Tag("340"), true  },
    { Tag("342"), true  },
    { Tag("343"), true  },
    { Tag("344"), true  },
    { Tag("345"), true  },
    { Tag("346"), true  },
    { Tag("347"), true  },
    { Tag("348"), true  },
    { Tag("351"), true  },
    { Tag("352"), true  },
    { Tag("355"), true  },
    { Tag("357"), false },
    { Tag("362"), true  },
    { Tag("363"), true  },
    { Tag("365"), true  },
    { Tag("366"), true  },
    { Tag("370"), true  },
    { Tag("377"), true  },
    { Tag("380"), true  },
    { Tag("381"), true  },
    { Tag("382"), true  },
    { Tag("383"), true  },
    { Tag("384"), false },
    { Tag("385"), true  },
    { Tag("386"), true  },
    { Tag("388"), true  },
    { Tag("490"), true  },
    { Tag("500"), true  },
    { Tag("501"), true  },
    { Tag("502"), true  },
    { Tag("504"), true  },
    { Tag("505"), true  },
    { Tag("506"), true  },
    { Tag("507"), true  },
    { Tag("508"), true  },
    { Tag("510"), true  },
    { Tag("511"), true  },
    { Tag("513"), true  },
    { Tag("514"), false },
    { Tag("515"), true  },
    { Tag("516"), true  },
    { Tag("518"), true  },
    { Tag("520"), true  },
    { Tag("521"), true  },
    { Tag("522"), true  },
    { Tag("524"), true  },
    { Tag("525"), true  },
    { Tag("526"), true  },
    { Tag("530"), true  },
    { Tag("533"), true  },
    { Tag("534"), true  },
    { Tag("535"), true  },
    { Tag("536"), true  },
    { Tag("538"), true  },
    { Tag("540"), true  },
    { Tag("541"), true  },
    { Tag("542"), true  },
    { Tag("545"), true  },
    { Tag("546"), true  },
    { Tag("547"), true  },
    { Tag("550"), true  },
    { Tag("552"), true  },
    { Tag("555"), true  },
    { Tag("556"), true  },
    { Tag("561"), true  },
    { Tag("562"), true  },
    { Tag("563"), true  },
    { Tag("565"), true  },
    { Tag("567"), true  },
    { Tag("580"), true  },
    { Tag("581"), true  },
    { Tag("583"), true  },
    { Tag("584"), true  },
    { Tag("585"), true  },
    { Tag("586"), true  },
    { Tag("588"), true  },
    { Tag("600"), true  },
    { Tag("601"), true  }, // non-standard field only used locally
    { Tag("610"), true  },
    { Tag("611"), true  },
    { Tag("630"), true  },
    { Tag("647"), true  },
    { Tag("648"), true  },
    { Tag("650"), true  },
    { Tag("651"), true  },
    { Tag("652"), false }, // non-standard field only used locally
    { Tag("653"), true  },
    { Tag("654"), true  },
    { Tag("655"), true  },
    { Tag("657"), true  },
    { Tag("658"), true  },
    { Tag("662"), true  },
    { Tag("700"), true  },
    { Tag("710"), true  },
    { Tag("711"), true  },
    { Tag("720"), true  },
    { Tag("730"), true  },
    { Tag("740"), true  },
    { Tag("750"), true  },
    { Tag("751"), true  },
    { Tag("752"), true  },
    { Tag("752"), true  },
    { Tag("754"), true  },
    { Tag("758"), true  },
    { Tag("760"), true  },
    { Tag("762"), true  },
    { Tag("765"), true  },
    { Tag("767"), true  },
    { Tag("770"), true  },
    { Tag("772"), true  },
    { Tag("773"), true  },
    { Tag("774"), true  },
    { Tag("775"), true  },
    { Tag("776"), true  },
    { Tag("777"), true  },
    { Tag("780"), true  },
    { Tag("785"), true  },
    { Tag("786"), true  },
    { Tag("787"), true  },
    { Tag("800"), true  },
    { Tag("810"), true  },
    { Tag("811"), true  },
    { Tag("830"), true  },
    { Tag("841"), false },
    { Tag("842"), false },
    { Tag("843"), true  },
    { Tag("844"), true  },
    { Tag("845"), true  },
    { Tag("850"), true  },
    { Tag("852"), true  },
    { Tag("853"), true  },
    { Tag("854"), true  },
    { Tag("855"), true  },
    { Tag("856"), true  },
    { Tag("863"), true  },
    { Tag("864"), true  },
    { Tag("865"), true  },
    { Tag("866"), true  },
    { Tag("867"), true  },
    { Tag("868"), true  },
    { Tag("876"), true  },
    { Tag("877"), true  },
    { Tag("878"), true  },
    { Tag("880"), true  },
    { Tag("882"), true  },
    { Tag("883"), true  },
    { Tag("884"), true  },
    { Tag("885"), true  },
    { Tag("886"), true  },
    { Tag("887"), true  },
};


bool IsRepeatableField(const Tag &tag) {
    // 1. Handle all local fields.
    if (tag.toString().find('9') != std::string::npos or StringUtil::IsAsciiLetter(tag.toString()[0]))
        return true;

    // 2. Handle all other fields.
    const auto tag_and_repeatable(tag_to_repeatable_map.find(tag));
    if (unlikely(tag_and_repeatable == tag_to_repeatable_map.end()))
        LOG_ERROR(tag.toString() + " is not in our map!");
    return tag_and_repeatable->second;
}


bool IsStandardTag(const Tag &tag) {
    // 1. Handle all local fields.
    if (tag.toString().find('9') != std::string::npos or StringUtil::IsAsciiLetter(tag.toString()[0]))
        return false;

    // 2. Handle all other fields.
    return tag_to_repeatable_map.find(tag) != tag_to_repeatable_map.end();
}


bool UBTueIsElectronicResource(const Record &marc_record) {
    if (std::toupper(marc_record.leader_[6]) == 'M')
        return true;

    if (marc_record.isMonograph()) {
        for (const auto &_007_field : marc_record.getTagRange("007")) {
            const std::string _007_field_contents(_007_field.getContents());
            if (not _007_field_contents.empty() and std::toupper(_007_field_contents[0]) == 'C')
                return true;
        }
    }

    for (const auto &_245_field : marc_record.getTagRange("245")) {
        for (const auto &subfield : _245_field.getSubfields()) {
            if (subfield.code_ == 'h' and subfield.value_.find("[Elektronische Ressource]") != std::string::npos)
                return true;
        }
    }

    return false;
}


bool IsOpenAccess(const Record &marc_record) {
    for (const auto &_856_field : marc_record.getTagRange("856")) {
        const Subfields subfields(_856_field.getSubfields());
        const std::string subfield_z_contents(subfields.getFirstSubfieldWithCode('z'));
        if (subfield_z_contents == "LF")
            return true;
        if (StringUtil::StartsWith(TextUtil::UTF8ToLower(subfield_z_contents), "kostenfrei")) {
            const std::string subfield_3_contents(TextUtil::UTF8ToLower(subfields.getFirstSubfieldWithCode('3')));
            if (subfield_3_contents.empty() or subfield_3_contents == "volltext")
                return true;
        }

        for (const auto &subfield : subfields) {
            if (subfield.code_ == 'x' and TextUtil::UTF8ToLower(subfield.value_) == "unpaywall")
                return true;
        }
    }

    for (const auto &_655_field : marc_record.getTagRange("655")) {
        if (TextUtil::UTF8ToLower(_655_field.getFirstSubfieldWithCode('a')) == "open access")
            return true;
    }

    return false;
}


size_t CollectRecordOffsets(MARC::Reader * const marc_reader, std::unordered_map<std::string, off_t> * const control_number_to_offset_map) {
    off_t last_offset(marc_reader->tell());
    while (const MARC::Record record = marc_reader->read()) {
        (*control_number_to_offset_map)[record.getControlNumber()] = last_offset;
        last_offset = marc_reader->tell();
    }

    return control_number_to_offset_map->size();
}


FileType GetOptionalReaderType(int * const argc, char *** const argv, const int arg_no, const FileType default_file_type) {
    FileType return_value(default_file_type);

    if (StringUtil::StartsWith((*argv)[arg_no], "--input-format=")) {
        const std::string format((*argv)[arg_no] + __builtin_strlen("--input-format="));
        if (format == "marc-21")
            return_value = FileType::BINARY;
        else if (format == "marc-xml")
            return_value = FileType::XML;
        else
            LOG_ERROR("bad MARC input format: \"" + format + "\"!");

        --*argc, ++*argv;
    }

    return return_value;
}


FileType GetOptionalWriterType(int * const argc, char *** const argv, const int arg_no, const FileType default_file_type) {
    FileType return_value(default_file_type);

    if (StringUtil::StartsWith((*argv)[arg_no], "--output-format=")) {
        const std::string format((*argv)[arg_no] + __builtin_strlen("--output-format="));
        if (format == "marc-21")
            return_value = FileType::BINARY;
        else if (format == "marc-xml")
            return_value = FileType::XML;
        else
            LOG_ERROR("bad MARC output format: \"" + format + "\"!");

        --*argc, ++*argv;
    }

    return return_value;
}


bool Record::isReviewArticle() const {
    for (const auto &_655_field : getTagRange("655")) {
        if (StringUtil::FindCaseInsensitive(_655_field.getFirstSubfieldWithCode('a'), "rezension") != std::string::npos)
            return true;
    }

    for (const auto &_935_field : getTagRange("935")) {
        if (_935_field.getFirstSubfieldWithCode('c') == "uwre")
            return true;
    }

    return false;
}


bool Record::isPossiblyReviewArticle() const {
    if (isReviewArticle())
        return true;

    return StringUtil::FindCaseInsensitive(getMainTitle(), "review") != std::string::npos
           or StringUtil::FindCaseInsensitive(getMainTitle(), "rezension") != std::string::npos;
}


const std::vector<Tag> CROSS_LINK_FIELDS{ Tag("775"), Tag("776"), Tag("780"), Tag("785") };


bool IsCrossLinkField (const MARC::Record::Field &field, std::string * const partner_control_number, const std::vector<MARC::Tag> &cross_link_fields) {
    if (not field.hasSubfield('w')
        or std::find(cross_link_fields.cbegin(), cross_link_fields.cend(), field.getTag().toString()) == cross_link_fields.cend())
        return false;

    const MARC::Subfields subfields(field.getSubfields());
    for (const auto &w_subfield : subfields.extractSubfields('w')) {
        if (StringUtil::StartsWith(w_subfield, "(DE-627)")) {
            *partner_control_number = w_subfield.substr(__builtin_strlen("(DE-627)"));
            return true;
        }
    }

    return false;
}


std::set<std::string> ExtractCrossReferencePPNs(const MARC::Record &record) {
    std::set<std::string> partner_ppns;
    for (const auto &field : record) {
        if (std::find(CROSS_LINK_FIELDS.cbegin(), CROSS_LINK_FIELDS.cend(), field.getTag()) == CROSS_LINK_FIELDS.cend())
            continue;

        std::string partner_control_number;
        if (IsCrossLinkField(field, &partner_control_number))
            partner_ppns.emplace(partner_control_number);
    }

    return partner_ppns;
}


static std::unordered_map<std::string, Record::Field> LoadTermsToFieldsMap() {
    std::unordered_map<std::string, Record::Field> terms_to_fields_map;

    const auto MAP_FILENAME(UBTools::GetTuelibPath() + "tags_and_keyword_fields.map");
    const auto map_file(FileUtil::OpenInputFileOrDie(MAP_FILENAME));
    unsigned line_no(0);
    while (not map_file->eof()) {
        std::string line;
        map_file->getline(&line);
        ++line_no;
        StringUtil::TrimWhite(&line);
        if (line.length() < 4)
            LOG_ERROR("bad entry on line #" + std::to_string(line_no) + " in \"" + MAP_FILENAME + "\"!");

        const Record::Field field(line.substr(0, Record::TAG_LENGTH), StringUtil::CStyleUnescape(line.substr(Record::TAG_LENGTH)));
        terms_to_fields_map.emplace(field.getFirstSubfieldWithCode('a'), field);
    }

    return terms_to_fields_map;
}


Record::Field GetIndexField(const std::string &index_term) {
    static const std::unordered_map<std::string, Record::Field> TERMS_TO_FIELDS_MAP(LoadTermsToFieldsMap());
    static const Tag DEFAULT_TAG("650");
    const auto term_and_field(TERMS_TO_FIELDS_MAP.find(TextUtil::UTF8ToLower(index_term)));
    if (term_and_field == TERMS_TO_FIELDS_MAP.cend())
        return Record::Field(Tag(DEFAULT_TAG), { { { 'a', index_term } } }, /* indicator1 = */' ', /* indicator2 = */'4');
    return term_and_field->second;
}


// See https://www.loc.gov/marc/bibliographic/bd6xx.html to understand our implementation.
bool IsSubjectAccessTag(const Tag &tag) {
    return tag.toString()[0] == '6';
}


std::set<std::string> ExtractOnlineCrossLinkPPNs(const MARC::Record &record) {
    std::set<std::string> cross_reference_ppns;
    for (const auto &_776_field : record.getTagRange("776")) {
        const auto ppn(BSZUtil::GetK10PlusPPNFromSubfield(_776_field, 'w'));
        if (ppn.empty())
            continue;

        const auto subfield_i_contents(_776_field.getFirstSubfieldWithCode('i'));
        if (StringUtil::StartsWith(subfield_i_contents, "Online") or subfield_i_contents == "Elektronische Reproduktion") {
            cross_reference_ppns.emplace(ppn);
            continue;
        }

        const auto subfield_n_contents(_776_field.getFirstSubfieldWithCode('n'));
        if (StringUtil::StartsWith(subfield_n_contents, "Online") ) {
            cross_reference_ppns.emplace(ppn);
            continue;
        }
    }

    return cross_reference_ppns;
}


std::set<std::string> ExtractPrintCrossLinkPPNs(const MARC::Record &record) {
    std::set<std::string> cross_reference_ppns;
    for (const auto &_776_field : record.getTagRange("776")) {
        const auto ppn(BSZUtil::GetK10PlusPPNFromSubfield(_776_field, 'w'));
        if (ppn.empty())
            continue;

        const auto subfield_i_contents(_776_field.getFirstSubfieldWithCode('i'));
        if (StringUtil::StartsWith(subfield_i_contents, "Druckausg") or subfield_i_contents == "Elektronische Reproduktion von") {
            cross_reference_ppns.emplace(ppn);
            continue;
        }

        const auto subfield_n_contents(_776_field.getFirstSubfieldWithCode('n'));
        if (StringUtil::StartsWith(subfield_n_contents, "Druck")) {
            cross_reference_ppns.emplace(ppn);
            continue;
        }
    }

    return cross_reference_ppns;
}


static void ExtractOtherCrossLinkPPNsHelper(const MARC::Record &record, const MARC::Tag &tag,
                                            std::set<std::string> * const cross_link_ppns)
{
    for (const auto &cross_link_field : record.getTagRange(tag)) {
        const auto cross_link_ppn(BSZUtil::GetK10PlusPPNFromSubfield(cross_link_field, 'w'));
        if (not cross_link_ppn.empty()) {
            cross_link_ppns->emplace(cross_link_ppn);
            return;
        }
    }
}


std::set<std::string> ExtractOtherCrossLinkPPNs(const MARC::Record &record) {
    std::set<std::string> cross_link_ppns;

    ExtractOtherCrossLinkPPNsHelper(record, "780", &cross_link_ppns);
    ExtractOtherCrossLinkPPNsHelper(record, "785", &cross_link_ppns);

    return cross_link_ppns;
}


std::set<std::string> ExtractCrossLinkPPNs(const MARC::Record &record) {
    auto cross_link_ppns(ExtractOnlineCrossLinkPPNs(record));
    const auto print_cross_link_ppns(ExtractPrintCrossLinkPPNs(record));
    cross_link_ppns.insert(print_cross_link_ppns.cbegin(), print_cross_link_ppns.cend());
    const auto other_cross_link_ppns(ExtractOtherCrossLinkPPNs(record));
    cross_link_ppns.insert(other_cross_link_ppns.cbegin(), other_cross_link_ppns.cend());

    return cross_link_ppns;
}


const std::unordered_map<std::string, std::string> UNKNOWN_CODE_TO_MARC_CODE{
    { "zz",  ""    }, // Unknown or unspecified country
    { "eng", "eng" },
    { "en",  "eng" },
    { "fre", "fre" },
    { "fr",  "fre" },
    { "por", "por" },
    { "pt",  "por" },
    { "ger", "ger" },
    { "de",  "ger" },
    { "ita", "ita" },
    { "it",  "ita" },
    { "dut", "dut" },
    { "nl",  "dut" },
<<<<<<< HEAD
=======
    { "fin", "fin" },
    { "fi",  "fin" },
    { "spa", "spa" },
    { "es",  "spa" },
    { "lit", "lit" },
    { "lt",  "lit" },
    { "ind", "ind" },
    { "id",  "ind" },
    { "grc", "grc" },
    { "el",  "grc" },
    { "hun", "hun" },
    { "hu",  "hun" },
    { "hrv", "hrv" },
    { "hr",  "hrv" },
    { "yor", "yor" },
    { "yo",  "yor" },
    { "tai", "tai" },
    { "th",  "tai" },
    { "rus", "rus" },
    { "ru",  "rus" },
    { "cat", "cat" },
    { "ca",  "cat" },
    { "swe", "swe" },
    { "sv",  "swe" },
    { "slv", "slv" },
    { "sl",  "slv" },
    { "ukr", "ukr" },
    { "uk",  "ukr" },
    { "epo", "epo" },
    { "eo",  "epo" },
    { "dan", "dan" },
    { "da",  "dan" },
    { "mac", "mac" },
    { "mk",  "mac" },
    { "slo", "slo" },
    { "sk",  "slo" },
    { "est", "est" },
    { "et",  "est" },
    { "wel", "wel" },
    { "cy",  "wel" },
    { "pol", "pol" },
    { "pl",  "pol" },
    { "nor", "nor" },
    { "no",  "nor" },
    { "bos", "bos" },
    { "bs",  "bos" },
    { "ara", "ara" },
    { "ar",  "ara" },
    { "tur", "tur" },
    { "tr",  "tur" },
    { "bul", "bul" },
    { "bg",  "bul" },
    { "rum", "rum" },
    { "ro",  "rum" },
    { "nob", "nob" },
    { "nb",  "nob" },
    { "jpn", "jpn" },
    { "ja",  "jpn" },
    { "cze", "cze" },
    { "cs",  "cze" },
    { "baq", "baq" },
    { "eu",  "baq" },
>>>>>>> 6a2d5981
};


std::string MapToMARCLanguageCode(const std::string &some_code) {
    const auto unknown_code_and_marc_code(UNKNOWN_CODE_TO_MARC_CODE.find(StringUtil::ASCIIToLower(some_code)));
    if (unknown_code_and_marc_code != UNKNOWN_CODE_TO_MARC_CODE.cend())
        return unknown_code_and_marc_code->second;
    return "";
}


} // namespace MARC<|MERGE_RESOLUTION|>--- conflicted
+++ resolved
@@ -3173,8 +3173,6 @@
     { "it",  "ita" },
     { "dut", "dut" },
     { "nl",  "dut" },
-<<<<<<< HEAD
-=======
     { "fin", "fin" },
     { "fi",  "fin" },
     { "spa", "spa" },
@@ -3237,7 +3235,6 @@
     { "cs",  "cze" },
     { "baq", "baq" },
     { "eu",  "baq" },
->>>>>>> 6a2d5981
 };
 
 
