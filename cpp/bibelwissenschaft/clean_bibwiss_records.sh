#/bin/bash
# Some cleanup operations as leftover from the generation
set -o nounset -o pipefail

function Usage {
    echo "Usage $0 marc_in marc_out bibwiss1.csv bibwiss2.csv ..."
    exit 1
}


NUM_OF_TMPFILES=4
function GenerateTmpFiles {
    for i in $(seq 1 ${NUM_OF_TMPFILES}); do
        tmpfiles+=($(mktemp --tmpdir $(basename -- ${marc_out%.*}).XXXX.${marc_out##*.}));
    done
}


function CleanUpTmpFiles {
   for tmpfile in ${tmpfiles[@]}; do rm ${tmpfile}; done
}


function AddToLookupTable {
    key="$1"
    shift
    value="$@"
    echo [${key}]=\"${value}\"
}


function AddToLookupTableSwap {
    key="$1"
    shift
    value="$@"
    echo [${value}]=\"${key}\"
}
<<<<<<< HEAD
=======

>>>>>>> d2fb5fff
if [[ $# < 3 ]]; then
   Usage
fi

marc_in="$1"
shift
marc_out="$1"
shift


# Some of the entries in the DB were not really present in the web interface
tmpfiles=()
GenerateTmpFiles
invalid_urls=($(diff --new-line-format="" --unchanged-line-format="" <(marc_grep ${marc_in} '"856u"' traditional | awk -F' ' '{print $2}' | sort) \
    <(cat $@ | csvcut --column 2 | grep '^https' | sed -r -e 's#/$##' | sort)))
marc_filter ${marc_in} ${tmpfiles[0]}  --drop '856u:('$(IFS=\|; echo "${invalid_urls[*]}")')'

# Do some cleanup for entries that are apparently wrong"
marc_filter ${tmpfiles[0]} ${tmpfiles[1]} --replace "100a:700a:" "^sf,\s+(Mirjam)\s+(Schambeck)" "\\2, \\1"
marc_augmentor ${tmpfiles[1]} ${tmpfiles[2]} --add-subfield-if-matching  '1000:(DE-588)120653184' '100a:Schambeck, Mirjam'

# References need a year and a hint to which other keyword they link
declare -A references
export -f AddToLookupTable
<<<<<<< HEAD
eval "references_content=\$(cat \$@ | csvcut --not-columns 2 | grep '^Reference' | csvcut --not-columns 1 | csvtool call AddToLookupTable -)"
eval "references=($(echo ${references_content}))"

declare -A ppns_and_titles
declare -A titles_and_ppns
declare -A ppns_and_years
export -f AddToLookupTableSwap
eval "ppns_and_titles=($(marc_grep ${tmpfiles[2]} '"245a"' control_number_and_traditional | csvcut -d: -c 1,3 | csvtool call AddToLookupTable -))"
eval "titles_and_ppns=($(marc_grep ${tmpfiles[2]} '"245a"' control_number_and_traditional | csvcut -d: -c 1,3 | csvtool call AddToLookupTableSwap -))"
eval "ppns_and_years=($(marc_grep ${tmpfiles[2]} '"936j"' control_number_and_traditional | csvcut -d: -c 1,3 | csvtool call AddToLookupTable -))"
arguments="marc_augmentor ${tmpfiles[2]} ${tmpfiles[3]} "
for record_ppn in "${!ppns_and_titles[@]}"; do
    record_title="${ppns_and_titles[${record_ppn}]}"
    if [[ -v references[${record_title}] ]]; then
        reference_title="${references[${record_title}]:-}"
        arguments+=" --insert-field-if '500a:Verweis auf \"${reference_title}\"' '001:${record_ppn}'"
        reference_ppn="${titles_and_ppns[${reference_title}]:-BIB00000000}"
        reference_year="${ppns_and_years[${reference_ppn}]:-2007}"
        arguments+=" --insert-field-if '264c:${reference_year}' '001:${record_ppn}' \
                     --insert-field-if '936j:${reference_year}' '001:${record_ppn}'"

    fi
done
eval "${arguments}"

# Make sure we do not have " / " - this means the separation of an author
marc_augmentor ${tmpfiles[3]} ${marc_out} --replace-subfield-if-regex '245a:/\\s+\/\\s+/\//' '245a:\s+/\s+'
marc_augmentor ${tmpfiles[3]} ${marc_out} --replace-subfield-if-regex '500a:/\\s+\/\\s+/\//' '500a:\s+/\s+'

=======
eval "references_content=\$(cat \$@ | csvcut --not-columns 2 | csvgrep --column 1 -m \"Reference\" | csvcut --not-columns 1 | csvtool call AddToLookupTable -)"
eval "references=($(echo ${references_content}))"

declare -A ppns_and_titles
eval "ppns_and_titles=($(marc_grep ${tmpfiles[2]} '"245a"' control_number_and_traditional | csvcut -d: -c 1,3 | csvtool call AddToLookupTable -))"

declare -A titles_and_ppns
export -f AddToLookupTableSwap
eval "titles_and_ppns=($(marc_grep ${tmpfiles[2]} '"245a"' control_number_and_traditional | csvcut -d: -c 1,3 | csvtool call AddToLookupTableSwap -))"
for record_ppn in "${!ppns_and_titles[@]}"; do
    record_title="${ppns_and_titles[${record_ppn}]}"
    if [[ -v references[${record_title}] ]]; then
        reference_title=${references[${record_title}]}
        reference_ppn=${titles_and_ppns[${reference_title}]}
        echo "\"${record_title}\" is a reference to \"${reference_title}\" (PPN: ${reference_ppn})"
    fi
done
>>>>>>> d2fb5fff


CleanUpTmpFiles<|MERGE_RESOLUTION|>--- conflicted
+++ resolved
@@ -35,10 +35,6 @@
     value="$@"
     echo [${value}]=\"${key}\"
 }
-<<<<<<< HEAD
-=======
-
->>>>>>> d2fb5fff
 if [[ $# < 3 ]]; then
    Usage
 fi
@@ -63,7 +59,6 @@
 # References need a year and a hint to which other keyword they link
 declare -A references
 export -f AddToLookupTable
-<<<<<<< HEAD
 eval "references_content=\$(cat \$@ | csvcut --not-columns 2 | grep '^Reference' | csvcut --not-columns 1 | csvtool call AddToLookupTable -)"
 eval "references=($(echo ${references_content}))"
 
@@ -93,25 +88,4 @@
 marc_augmentor ${tmpfiles[3]} ${marc_out} --replace-subfield-if-regex '245a:/\\s+\/\\s+/\//' '245a:\s+/\s+'
 marc_augmentor ${tmpfiles[3]} ${marc_out} --replace-subfield-if-regex '500a:/\\s+\/\\s+/\//' '500a:\s+/\s+'
 
-=======
-eval "references_content=\$(cat \$@ | csvcut --not-columns 2 | csvgrep --column 1 -m \"Reference\" | csvcut --not-columns 1 | csvtool call AddToLookupTable -)"
-eval "references=($(echo ${references_content}))"
-
-declare -A ppns_and_titles
-eval "ppns_and_titles=($(marc_grep ${tmpfiles[2]} '"245a"' control_number_and_traditional | csvcut -d: -c 1,3 | csvtool call AddToLookupTable -))"
-
-declare -A titles_and_ppns
-export -f AddToLookupTableSwap
-eval "titles_and_ppns=($(marc_grep ${tmpfiles[2]} '"245a"' control_number_and_traditional | csvcut -d: -c 1,3 | csvtool call AddToLookupTableSwap -))"
-for record_ppn in "${!ppns_and_titles[@]}"; do
-    record_title="${ppns_and_titles[${record_ppn}]}"
-    if [[ -v references[${record_title}] ]]; then
-        reference_title=${references[${record_title}]}
-        reference_ppn=${titles_and_ppns[${reference_title}]}
-        echo "\"${record_title}\" is a reference to \"${reference_title}\" (PPN: ${reference_ppn})"
-    fi
-done
->>>>>>> d2fb5fff
-
-
 CleanUpTmpFiles