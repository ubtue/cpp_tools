--- conflicted
+++ resolved
@@ -1,13 +1,3 @@
-<<<<<<< HEAD
-INC             = lib/include
-LIB_SRCS        = lib/src
-CCCFLAGS        = -g -std=gnu++11 -Wall -Wextra -Werror -Wunused-parameter -Wshadow -Ilib/include \
-                  -ftrapv -Ilib/libstemmer/include \
-                  -I/opt/shibboleth/include -pedantic -Wno-vla-extension -Wno-parentheses -march=native -O3 \
-                  -I/usr/include/libxml2
-CCC             = clang++
-MAKE_DEPS=/usr/local/bin/iViaCore-mkdep
-=======
 INC            = lib/include
 LIB_SRCS       = lib/src
 CCCFLAGS       = -g -std=gnu++11 -Wall -Wextra -Werror -Wunused-parameter -Wshadow -Ilib/include \
@@ -22,7 +12,6 @@
                  -larchive -lboost_graph -L/opt/shibboleth/lib64/ -lcurl -L/usr/lib64/mysql/ -lmysqlclient -lrt \
                  -lssl -lcrypto -lpthread
 LIBS_AMD64     = $(subst -lstemmer,-lstemmer_amd64,$(subst -lubtue,-lubtue_amd64,$(LIBS)))
->>>>>>> f955c6d5
 
 PROGS          = $(patsubst %.cc,%,$(wildcard *.cc))
 AMD64_PROGS    = $(patsubst %.cc,%_amd64,$(wildcard *.cc))
