--- conflicted
+++ resolved
@@ -104,11 +104,7 @@
 extract_vufind_translations_for_translation \
     $(ls "$VUFIND_HOME"/local/languages/??.ini | grep 'de.ini$') \
     $(ls -1 "$VUFIND_HOME"/local/languages/??.ini | grep -v 'de.ini$') >> "${log}" 2>&1 && \
-<<<<<<< HEAD
-generate_vufind_translation_files "$VUFIND_HOME"/local/languages/ >> "${log}" && \
-=======
 generate_vufind_translation_files "$VUFIND_HOME"/local/languages/ >> "${log}" 2>&1 && \
->>>>>>> ab77a47b
 EndPhase || Abort) &
 wait 
 
