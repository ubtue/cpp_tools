--- conflicted
+++ resolved
@@ -74,16 +74,7 @@
 OVERALL_START=$(date +%s.%N)
 
 
-<<<<<<< HEAD
-StartPhase "Apply Updates to Our Authority Data"
-update_authority_data 'LOEPPN-\d\d\d\d\d\d' 'Normdaten-\d\d\d\d\d\d'.mrc 'WA-MARCcomb-\d\d\d\d\d\d.tar.gz' Normdaten-"${date}".mrc >> "${log}" 2>&1 &&
-EndPhase
-
-
-StartPhase "Filter out Local Data of Other Institutions"
-=======
 StartPhase "Filter out Local Data of Other Institutions" 
->>>>>>> b421d9cd
 mkfifo GesamtTiteldaten-post-phase"$PHASE"-"${date}".mrc
 (delete_unused_local_data GesamtTiteldaten-"${date}".mrc \
                          GesamtTiteldaten-post-phase"$PHASE"-"${date}".mrc \
