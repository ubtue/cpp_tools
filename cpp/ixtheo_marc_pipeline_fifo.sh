#!/bin/bash
# Runs through the phases of the IxTheo MARC processing pipeline.
set -o errexit -o nounset


function ExitHandler {
    (setsid kill -- -$$) &
    exit 1
}
trap ExitHandler SIGINT


function Abort {
    kill -INT $$
}


if [ $# != 1 ]; then
    echo "usage: $0 GesamtTiteldaten-YYMMDD.mrc"
    exit 1
fi

if [[ ! "$1" =~ GesamtTiteldaten-[0-9][0-9][0-9][0-9][0-9][0-9].mrc ]]; then
    echo 'Die Gesamttiteldatendatei entspricht nicht dem Muster GesamtTiteldaten-[0-9][0-9][0-9][0-9][0-9][0-9].mrc!'
    exit 1
fi


# Determines the embedded date of the files we're processing:
date=$(echo $(echo "$1" | cut -d- -f 2) | cut -d. -f1)


function StartPhase {
    if [ -z ${PHASE+x} ]; then
        PHASE=1
    else
        ((++PHASE))
    fi
    START=$(date +%s.%N)
    echo -e "*** Phase $PHASE: $1 - $(date) ***" | tee --append "${log}"
}


# Call with "CalculateTimeDifference $start $end".
# $start and $end have to be in seconds.
# Returns the difference in fractional minutes as a string.
function CalculateTimeDifference {
    start=$1
    end=$2
    echo "scale=2;($end - $start)/60" | bc --mathlib
}



function EndPhase {
    PHASE_DURATION=$(CalculateTimeDifference $START $(date +%s.%N))
    echo "Phase ${PHASE}: Done after ${PHASE_DURATION} minutes." | tee --append "${log}"
}


function CleanUp {
    rm -f GesamtTiteldaten-post-phase?*-"${date}".mrc
}


# Sets up the log file:
logdir=/usr/local/var/log/tuefind
log="${logdir}/ixtheo_marc_pipeline_fifo.log"
rm -f "${log}"

CleanUp


OVERALL_START=$(date +%s.%N)


StartPhase "Filter out Local Data of Other Institutions"
mkfifo GesamtTiteldaten-post-phase"$PHASE"-"${date}".mrc
(delete_unused_local_data GesamtTiteldaten-"${date}".mrc \
                         GesamtTiteldaten-post-phase"$PHASE"-"${date}".mrc \
                         >> "${log}" 2>&1 &&
EndPhase || Abort) &



StartPhase "Drop Records Containing mtex in 935" \
           "\n\tFilter out Self-referential 856 Fields" \
           "\n\tRemove Sorting Chars From Title Subfields" \
           "\n\tRemove blmsh Subject Heading Term" \
           "\n\tFix Local Keyword Capitalisations"
(marc_filter \
     GesamtTiteldaten-post-phase"$((PHASE-1))"-"${date}".mrc GesamtTiteldaten-post-phase"$PHASE"-"${date}".mrc \
    --input-format=marc-21 \
    --output-format=marc-21 \
    --drop 935a:mtex \
    --remove-fields '856u:ixtheo\.de' \
    --filter-chars 130a:240a:245a '@' \
    --remove-subfields '6002:blmsh' '6102:blmsh' '6302:blmsh' '6892:blmsh' '6502:blmsh' '6512:blmsh' '6552:blmsh' \
    --replace 600a:610a:630a:648a:650a:651a:655a /usr/local/var/lib/tuelib/keyword_normalistion.map \
    >> "${log}" 2>&1 && \
EndPhase || Abort) &
wait


StartPhase "Remove Unreferenced Authority Records"
(remove_unused_authority_records GesamtTiteldaten-post-phase"$((PHASE-1))"-"${date}".mrc \
                                 Normdaten-"${date}".mrc \
                                 GefilterteNormdaten-"${date}".mrc  >> "${log}" 2>&1 && \
EndPhase || Abort) &
wait


StartPhase "Extract Translations and Generate Interface Translation Files"
(extract_vufind_translations_for_translation \
    "$VUFIND_HOME"/local/tuefind/languages/de.ini \ # German terms before all others.
    $(ls -1 "$VUFIND_HOME"/local/tuefind/languages/??.ini | grep -v 'de.ini$') >> "${log}" 2>&1 && \
generate_vufind_translation_files "$VUFIND_HOME"/local/tuefind/languages/ >> "${log}" 2>&1 && \
EndPhase || Abort) &


StartPhase "Augment Normdata with Keyword Translations"
(augment_authority_data_with_translations GefilterteNormdaten-"${date}".mrc \
                                          Normdaten-augmented-"${date}".mrc \
                                          >> "${log}" 2>&1 &&
EndPhase || Abort) &


StartPhase "Merge Print and Online Superior Records"
<<<<<<< HEAD
(merge_print_and_online --input-format=marc-21 GesamtTiteldaten-post-phase"$((PHASE-1))"-"${date}".mrc \
=======
(merge_print_and_online GesamtTiteldaten-post-phase"$((PHASE-4))"-"${date}".mrc \
>>>>>>> cd4cdb35
                        GesamtTiteldaten-post-phase"$PHASE"-"${date}".mrc \
                        missing_ppn_partners.list >> "${log}" 2>&1 && \
EndPhase || Abort) &


StartPhase "Normalise URL's"
(normalise_urls GesamtTiteldaten-post-phase"$((PHASE-1))"-"${date}".mrc \
                GesamtTiteldaten-post-phase"$PHASE"-"${date}".mrc >> "${log}" 2>&1 && \
EndPhase || Abort) &
wait


StartPhase "Parent-to-Child Linking and Flagging of Subscribable Items"
(create_superior_ppns.sh GesamtTiteldaten-post-phase"$((PHASE-1))"-"${date}".mrc >> "${log}" 2>&1 && \
add_superior_and_alertable_flags GesamtTiteldaten-post-phase"$((PHASE-1))"-"${date}".mrc \
                                 GesamtTiteldaten-post-phase"$PHASE"-"${date}".mrc \
                                 superior_ppns >> "${log}" 2>&1 && \
EndPhase || Abort) &


StartPhase "Extract Normdata Translations"
(extract_authority_data_translations Normdaten-augmented-"${date}".mrc \
                                     normdata_translations.txt >> "${log}" 2>&1 &&
EndPhase || Abort) &
wait


StartPhase "Add Author Synonyms from Authority Data"
(add_author_synonyms GesamtTiteldaten-post-phase"$((PHASE-2))"-"${date}".mrc GefilterteNormdaten-"${date}".mrc \
                    GesamtTiteldaten-post-phase"$PHASE"-"${date}".mrc >> "${log}" 2>&1 && \
EndPhase || Abort) &
wait


StartPhase "Add ACO Fields to Records That Are Article Collections"
(flag_article_collections GesamtTiteldaten-post-phase"$((PHASE-1))"-"${date}".mrc \
                    GesamtTiteldaten-post-phase"$PHASE"-"${date}".mrc >> "${log}" 2>&1 && \
EndPhase || Abort) &
wait


StartPhase "Adding of ISBN's and ISSN's to Component Parts"
(add_isbns_or_issns_to_articles --verbose GesamtTiteldaten-post-phase"$((PHASE-1))"-"${date}".mrc \
                               GesamtTiteldaten-post-phase"$PHASE"-"${date}".mrc >> "${log}" 2>&1 && \
EndPhase || Abort) &
wait


StartPhase "Extracting Keywords from Titles"
(enrich_keywords_with_title_words --verbose GesamtTiteldaten-post-phase"$((PHASE-1))"-"${date}".mrc \
                                 GesamtTiteldaten-post-phase"$PHASE"-"${date}".mrc \
                                 ../cpp/data/stopwords.??? && \
EndPhase) &
wait


StartPhase "Augment Bible References"
mkfifo GesamtTiteldaten-post-phase"$PHASE"-"${date}".mrc
(augment_bible_references --verbose GesamtTiteldaten-post-phase"$((PHASE-1))"-"${date}".mrc \
                         GefilterteNormdaten-"${date}".mrc \
                         GesamtTiteldaten-post-phase"$PHASE"-"${date}".mrc >> "${log}" 2>&1 && \
cp pericopes_to_codes.map /usr/local/var/lib/tuelib/bibleRef/ && \
EndPhase || Abort) &


StartPhase "Update IxTheo Notations"
mkfifo GesamtTiteldaten-post-phase"$PHASE"-"${date}".mrc
(update_ixtheo_notations \
    GesamtTiteldaten-post-phase"$((PHASE-1))"-"${date}".mrc \
    GesamtTiteldaten-post-phase"$PHASE"-"${date}".mrc \
    ../cpp/data/IxTheo_Notation.csv >> "${log}" 2>&1 && \
EndPhase || Abort) &


StartPhase "Replace 689\$A with 689\$q"
mkfifo GesamtTiteldaten-post-phase"$PHASE"-"${date}".mrc
(subfield_code_replacer --input-format=marc-21 \
    GesamtTiteldaten-post-phase"$((PHASE-1))"-"${date}".mrc \
    GesamtTiteldaten-post-phase"$PHASE"-"${date}".mrc \
    "689A=q" >> "${log}" 2>&1 && \
EndPhase || Abort) &


StartPhase "Map DDC and RVK to IxTheo Notations"
mkfifo GesamtTiteldaten-post-phase"$PHASE"-"${date}".mrc
(map_ddc_and_rvk_to_ixtheo_notations \
    GesamtTiteldaten-post-phase"$((PHASE-1))"-"${date}".mrc \
    GesamtTiteldaten-post-phase"$PHASE"-"${date}".mrc \
    ../cpp/data/ddc_ixtheo.map ../cpp/data/ddc_ixtheo.map >> "${log}" 2>&1 && \
EndPhase || Abort) &


StartPhase "Add Keyword Synonyms from Authority Data"
(add_synonyms \
    GesamtTiteldaten-post-phase"$((PHASE-1))"-"${date}".mrc \
    Normdaten-augmented-"${date}".mrc \
    GesamtTiteldaten-post-phase"$PHASE"-"${date}".mrc >> "${log}" 2>&1 && \
EndPhase || Abort) &
wait


StartPhase "Fill in missing 773\$a Subfields"
mkfifo GesamtTiteldaten-post-phase"$PHASE"-"${date}".mrc
(augment_773a --verbose GesamtTiteldaten-post-phase"$((PHASE-1))"-"${date}".mrc \
    GesamtTiteldaten-post-phase"$PHASE"-"${date}".mrc >> "${log}" 2>&1 && \
EndPhase || Abort) &


StartPhase "Extract Tags From MySql Tables and Insert Them Into MARC Records"
mkfifo GesamtTiteldaten-post-phase"$PHASE"-"${date}".mrc
(convert_tags_to_keywords --input-format=marc-21 GesamtTiteldaten-post-phase"$((PHASE-1))"-"${date}".mrc \
    GesamtTiteldaten-post-phase"$PHASE"-"${date}".mrc >> "${log}" 2>&1 && \
EndPhase || Abort) &


StartPhase "Tag further potential relbib entries"
mkfifo GesamtTiteldaten-post-phase"$PHASE"-"${date}".mrc
(add_additional_relbib_entries GesamtTiteldaten-post-phase"$((PHASE-1))"-"${date}".mrc \
                               GesamtTiteldaten-post-phase"$PHASE"-"${date}".mrc >> "${log}" 2>&1 && \
EndPhase || Abort) &


StartPhase "Integrate Reasonable Sort Year for Serials"
mkfifo GesamtTiteldaten-post-phase"$PHASE"-"${date}".mrc
(add_publication_year_to_serials \
    Schriftenreihen-Sortierung-"${date}".txt \
    GesamtTiteldaten-post-phase"$((PHASE-1))"-"${date}".mrc \
    GesamtTiteldaten-post-phase"$PHASE"-"${date}".mrc >> "${log}" 2>&1 && \
EndPhase || Abort) &


StartPhase "Integrate Refterms"
(add_referenceterms Hinweissätze-Ergebnisse-"${date}".txt GesamtTiteldaten-post-phase"$((PHASE-1))"-"${date}".mrc \
    GesamtTiteldaten-post-phase"$PHASE"-"${date}".mrc >> "${log}" 2>&1 && \
EndPhase || Abort) &
wait


StartPhase "Tag Records that are Available in Tübingen with an ITA Field"
(flag_records_as_available_in_tuebingen --verbose \
    GesamtTiteldaten-post-phase"$((PHASE-1))"-"${date}".mrc \
    GesamtTiteldaten-post-phase"$PHASE"-"${date}".mrc >> "${log}" 2>&1 && \
EndPhase || Abort) &
wait


StartPhase "Tag PDA candidates"
# Use the most recent GVI PPN list.
(augment_pda \
    $(ls -t gvi_ppn_list-??????.txt | head -1) \
    GesamtTiteldaten-post-phase"$((PHASE-1))"-"${date}".mrc \
    GesamtTiteldaten-post-pipeline-"${date}".mrc >> "${log}" 2>&1 && \
EndPhase || Abort) &
wait


StartPhase "Cleanup of Intermediate Files"
for p in $(seq 0 "$((PHASE-1))"); do
    rm -f GesamtTiteldaten-post-phase"$p"-??????.mrc
done
rm -f child_refs child_titles parent_refs
EndPhase

echo -e "\n\nPipeline done after $(CalculateTimeDifference $OVERALL_START $(date +%s.%N)) minutes." | tee --append "${log}"
echo "*** IXTHEO MARC PIPELINE DONE - $(date) ***" | tee --append "${log}"<|MERGE_RESOLUTION|>--- conflicted
+++ resolved
@@ -126,11 +126,7 @@
 
 
 StartPhase "Merge Print and Online Superior Records"
-<<<<<<< HEAD
-(merge_print_and_online --input-format=marc-21 GesamtTiteldaten-post-phase"$((PHASE-1))"-"${date}".mrc \
-=======
-(merge_print_and_online GesamtTiteldaten-post-phase"$((PHASE-4))"-"${date}".mrc \
->>>>>>> cd4cdb35
+(merge_print_and_online --input-format=marc-21 GesamtTiteldaten-post-phase"$((PHASE-4))"-"${date}".mrc \
                         GesamtTiteldaten-post-phase"$PHASE"-"${date}".mrc \
                         missing_ppn_partners.list >> "${log}" 2>&1 && \
 EndPhase || Abort) &
