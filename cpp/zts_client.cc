/** \file    zts_client.cc
    \brief   Downloads bibliographic metadata using a Zotero Translation server.
    \author  Dr. Johannes Ruscheinski

    \copyright 2017, Library of the University of Tübingen

    This program is free software: you can redistribute it and/or modify
    it under the terms of the GNU Affero General Public License as
    published by the Free Software Foundation, either version 3 of the
    License, or (at your option) any later version.

    This program is distributed in the hope that it will be useful,
    but WITHOUT ANY WARRANTY; without even the implied warranty of
    MERCHANTABILITY or FITNESS FOR A PARTICULAR PURPOSE.  See the
    GNU Affero General Public License for more details.

    You should have received a copy of the GNU Affero General Public License
    along with this program.  If not, see <http://www.gnu.org/licenses/>.
*/
#include <iostream>
#include <unordered_map>
#include <cinttypes>
#include <uuid/uuid.h>
#include "Compiler.h"
#include "Downloader.h"
#include "ExecUtil.h"
#include "FileDescriptor.h"
#include "FileUtil.h"
#include "HttpHeader.h"
#include "JSON.h"
#include "MarcRecord.h"
#include "MarcWriter.h"
#include "MiscUtil.h"
#include "RegexMatcher.h"
#include "SocketUtil.h"
#include "StringUtil.h"
#include "TextUtil.h"
#include "UrlUtil.h"
#include "util.h"
#include "WebUtil.h"


namespace {


const std::string DEFAULT_ZOTOERO_CRAWLER_CONFIG_PATH("/usr/local/var/lib/tuelib/zotero_crawler.conf");


void Usage() {
    std::cerr << "Usage: " << ::progname
              << " [--verbose] [--ignore-robots-dot-txt] [--zotero-crawler-config-file=path] [--progress-file=progress_filename] zts_server_url map_directory marc_output\n"
              << "        Where \"map_directory\" is a path to a subdirectory containing all required map\n"
              << "        files and the file containing hashes of previously generated records.\n"
              << "        The optional \"--zotero-crawler-config-file\" flag specifies where to look for the\n"
              << "        config file for the \"zotero_crawler\", the default being\n"
              << "        " << DEFAULT_ZOTOERO_CRAWLER_CONFIG_PATH << ".\n\n";
    std::exit(EXIT_FAILURE);
}


bool ParseLine(const std::string &line, std::string * const key, std::string * const value) {
    key->clear(), value->clear();

    // Extract the key:
    auto ch(line.cbegin());
    while (ch != line.cend() and *ch != '=') {
        if (unlikely(*ch == '\\')) {
            ++ch;
            if (unlikely(ch == line.cend()))
                return false;
        }
        *key += *ch++;
    }
    if (unlikely(ch == line.cend()))
        return false;
    ++ch; // Skip over the equal-sign.

    // Extract value:
    while (ch != line.cend() and *ch != '#' /* Comment start. */) {
        if (unlikely(*ch == '\\')) {
            ++ch;
            if (unlikely(ch == line.cend()))
                return false;
        }
        *value += *ch++;
    }
    StringUtil::RightTrim(value);

    return not key->empty() and not value->empty();
}


void LoadMapFile(const std::string &filename, std::unordered_map<std::string, std::string> * const from_to_map) {
    std::unique_ptr<File> input(FileUtil::OpenInputFileOrDie(filename));

    unsigned line_no(0);
    while (not input->eof()) {
        std::string line(input->getline());
        ++line_no;

        StringUtil::Trim(&line);
        std::string key, value;
        if (not ParseLine(line, &key, &value))
            logger->error("in LoadMapFile: invalid input on line \"" + std::to_string(line_no) + "\" in \""
                          + input->getPath() + "\"!");
        from_to_map->emplace(key, value);
    }
}


RegexMatcher *LoadSupportedURLsRegex(const std::string &map_directory_path) {
    std::unique_ptr<File> input(FileUtil::OpenInputFileOrDie(map_directory_path + "targets.regex"));

    std::string combined_regex;
    while (not input->eof()) {
        std::string line(input->getline());
        StringUtil::Trim(&line);
        if (likely(not line.empty())) {
            if (likely(not combined_regex.empty()))
                combined_regex += '|';
            combined_regex += "(?:" + line + ")";
        }
    }

    std::string err_msg;
    RegexMatcher * const supported_urls_regex(RegexMatcher::RegexMatcherFactory(combined_regex, &err_msg));
    if (supported_urls_regex == nullptr)
        logger->error("in LoadSupportedURLsRegex: compilation of the combined regex failed: " + err_msg);

    return supported_urls_regex;
}


void LoadPreviouslyDownloadedHashes(File * const input,
                                    std::unordered_set<std::string> * const previously_downloaded)
{
    while (not input->eof()) {
        std::string line(input->getline());
        StringUtil::Trim(&line);
        if (likely(not line.empty()))
            previously_downloaded->emplace(TextUtil::Base64Decode(line));
    }

<<<<<<< HEAD
    std::cerr << "Loaded " << previously_downloaded->size() << " hashes of previously generated records.\n";
}


// Returns the socket file descriptor on success or aborts if it was not possible to establish a connection.
int TcpConnectOrDie(const std::string &server_address, const unsigned short server_port, const TimeLimit &time_limit)
{
   std::string tcp_connect_error_message;
   const int socket_fd(SocketUtil::TcpConnect(server_address, server_port, time_limit, &tcp_connect_error_message,
                                              SocketUtil::DISABLE_NAGLE));
   if (socket_fd == -1)
       logger->error("in TcpConnectOrDie: Could not open TCP connection to " + server_address + ", port "
                     + std::to_string(server_port) + ": " + tcp_connect_error_message + " (Time remaining: "
                     + std::to_string(time_limit.getRemainingTime()) + ").");

   return socket_fd;
}


bool Download(const bool verbose, const std::string &server_address, const unsigned short server_port,
              const std::string &server_path, const TimeLimit &time_limit, const std::string &request_headers,
              const std::string &request_body, std::string * const returned_data, std::string * const error_message)
{
    returned_data->clear();
    error_message->clear();

    if (verbose)
        logger->info("in Download: server_address: " + server_address + ", server_port: " + std::to_string(server_port));
    const FileDescriptor socket_fd(TcpConnectOrDie(server_address, server_port, time_limit));

    std::string request;
    request += request_headers;
    request += "\r\n";
    request += request_body;

    if (SocketUtil::TimedWrite(socket_fd, time_limit, request.data(), request.length()) == -1) {
        *error_message = "Could not write to socket";
        *error_message += " (Time remaining: " + std::to_string(time_limit.getRemainingTime()) + ")";
        *error_message += '!';
        return false;
    }

    char http_response_header[10240 + 1];
    ssize_t no_of_bytes_read(SocketUtil::TimedRead(socket_fd, time_limit, http_response_header,
                                                   sizeof(http_response_header) - 1));
    if (no_of_bytes_read == -1) {
        *error_message = "Could not read from socket (1).";
        *error_message += " (Time remaining: " + std::to_string(time_limit.getRemainingTime()) + ").";
        return false;
    }
    http_response_header[no_of_bytes_read] = '\0';
    HttpHeader http_header(http_response_header);

    // the 2xx codes indicate success:
    if (http_header.getStatusCode() < 200 or http_header.getStatusCode() > 299) {
        *error_message = "Web server returned error status code ("
                         + std::to_string(http_header.getStatusCode()) + "), address was "
                         + server_address + ", port was " + std::to_string(server_port) + ", path was \""
                         + server_path +"\"!";
        return false;
    }

    // read the returned document source:
    std::string response(http_response_header, no_of_bytes_read);
    char buf[10240];
    do {
        no_of_bytes_read = SocketUtil::TimedRead(socket_fd, time_limit, buf, sizeof(buf));
        if (no_of_bytes_read == -1) {
            *error_message = "Could not read from socket (2).";
            *error_message += " (Time remaining: " + std::to_string(time_limit.getRemainingTime()) + ").";
            return false;
        }
        if (no_of_bytes_read > 0)
            response.append(buf, no_of_bytes_read);
    } while (no_of_bytes_read > 0);

    std::string::size_type pos(response.find("\r\n\r\n")); // the header ends with two cr/lf pairs!
    if (pos != std::string::npos) {
        pos += 4;
        *returned_data = response.substr(pos);
    }

    return true;
=======
    logger->info("Loaded " + StringUtil::ToString(previously_downloaded->size()) + " hashes of previously generated records.");
>>>>>>> 503d409a
}


// We try to be unique for the machine we're on.  Beyond that we may have a problem.
std::string GetNextSessionId() {
    static unsigned counter;
    static uint32_t uuid[4];
    if (unlikely(counter == 0))
        ::uuid_generate(reinterpret_cast<unsigned char *>(uuid));
    ++counter;
    return "ub_tools_zts_client_" + StringUtil::ToString(uuid[0]) + StringUtil::ToString(uuid[1])
           + StringUtil::ToString(uuid[2]) + StringUtil::ToString(uuid[3]) + "_" + StringUtil::ToString(counter);
}

<<<<<<< HEAD

bool Download(const bool verbose, const std::string &server_address, const unsigned short server_port,
              const std::string &server_path, const TimeLimit &time_limit, const std::string &harvest_url,
              std::string * const json_result, std::string * const error_message)
{
        const std::string JSON_REQUEST("{\"url\":\"" + harvest_url + "\",\"sessionid\":\"" + GetNextSessionId()
                                       + "\"}");
        std::string headers;
        headers += "POST " + server_path + " HTTP/1.0\r\n";
        headers += "Host: " + server_address + "\r\n";
        headers += "User-Agent: zts_client/1.0 ub_tools\r\n";
        headers += "Accept: application/json\r\n";
        headers += "Connection: close\r\n";
        headers += "Content-Type: application/json\r\n";
        headers += "Content-Length: " + std::to_string(JSON_REQUEST.length()) + "\r\n";

        return Download(verbose, server_address, server_port, server_path, time_limit, headers, JSON_REQUEST, json_result,
                        error_message);
}


inline bool Download(const bool verbose, const Url &url, const TimeLimit &time_limit, const std::string &harvest_url,
                     std::string * const json_result, std::string * const error_message)
{
    return Download(verbose, url.getAuthority(), url.getPort(), url.getPath(), time_limit, harvest_url, json_result,
                    error_message);
=======
inline bool Download(const Url &url, const TimeLimit &time_limit, const std::string &harvest_url,
                     std::string * const json_result, unsigned * response_code,
                     std::string * const error_message)
{
    Downloader::Params params;
    params.additional_headers_ = { "Accept: application/json", "Content-Type: application/json" };
    params.post_data_ = "{\"url\":\"" + harvest_url + "\",\"sessionid\":\"" + GetNextSessionId() + "\"}";

    Downloader downloader(url, params, time_limit);
    if (downloader.anErrorOccurred()) {
        *error_message = downloader.getLastErrorMessage();
        return false;
    } else {
        *response_code = downloader.getResponseCode();
        *json_result = downloader.getMessageBody();
        return true;
    }
>>>>>>> 503d409a
}


inline std::string GetValueFromStringNode(const std::pair<std::string, JSON::JSONNode *> &key_and_node) {
    if (key_and_node.second->getType() != JSON::JSONNode::STRING_NODE)
        logger->error("in GetValueFromStringNode: expected \"" + key_and_node.first + "\" to have a string node!");
    const JSON::StringNode * const node(reinterpret_cast<const JSON::StringNode * const>(key_and_node.second));
    return node->getValue();
}


inline std::string CreateSubfieldFromStringNode(const std::string &key, const JSON::JSONNode * const node,
                                                const std::string &tag, const char subfield_code,
                                                MarcRecord * const marc_record, const char indicator1 = ' ',
                                                const char indicator2 = ' ')
{
    if (node->getType() != JSON::JSONNode::STRING_NODE)
        logger->error("in CreateSubfieldFromStringNode: \"" + key + "\" is not a string node!");
    const std::string value(reinterpret_cast<const JSON::StringNode * const>(node)->getValue());
    marc_record->insertSubfield(tag, subfield_code, value, indicator1, indicator2);
    return value;
}


inline std::string CreateSubfieldFromStringNode(const std::pair<std::string, JSON::JSONNode *> &key_and_node,
                                                const std::string &tag, const char subfield_code,
                                                MarcRecord * const marc_record, const char indicator1 = ' ',
                                                const char indicator2 = ' ')
{
    return CreateSubfieldFromStringNode(key_and_node.first, key_and_node.second, tag, subfield_code, marc_record,
                                        indicator1, indicator2);
}


// Returns the value for "key", if key exists in "object", o/w returns the empty string.
inline std::string GetOptionalStringValue(const JSON::ObjectNode &object, const std::string &key) {
    const JSON::JSONNode * const value_node(object.getValue(key));
    if (value_node == nullptr)
        return "";

    if (value_node->getType() != JSON::JSONNode::STRING_NODE)
        logger->error("in GetOptionalStringValue: expected \"" + key + "\" to have a string node!");
    const JSON::StringNode * const string_node(reinterpret_cast<const JSON::StringNode * const>(value_node));
    return string_node->getValue();
}


const JSON::StringNode *CastToStringNodeOrDie(const std::string &node_name, const JSON::JSONNode *  const node) {
    if (unlikely(node->getType() != JSON::JSONNode::STRING_NODE))
        logger->error("in CastToStringNodeOrDie: expected \"" + node_name + "\" to be a string node!");
    return reinterpret_cast<const JSON::StringNode * const>(node);
}


// "author" must be in the lastname,firstname format. Returns the empty string if no PPN was found.
std::string DownloadAuthorPPN(const std::string &author) {
    static const RegexMatcher * const matcher(RegexMatcher::RegexMatcherFactory(
         "<SMALL>PPN</SMALL>.*<div><SMALL>([0-9X]+)"));
    const std::string lookup_url("http://swb.bsz-bw.de/DB=2.104/SET=70/TTL=1/CMD?SGE=&ACT=SRCHM&MATCFILTER=Y"
                                 "&MATCSET=Y&NOSCAN=Y&PARSE_MNEMONICS=N&PARSE_OPWORDS=N&PARSE_OLDSETS=N&IMPLAND=Y"
                                 "&NOABS=Y&ACT0=SRCHA&SHRTST=50&IKT0=1&TRM0=" + UrlUtil::UrlEncode(author)
                                 +"&ACT1=*&IKT1=2057&TRM1=*&ACT2=*&IKT2=8977&TRM2=theolog*&ACT3=-&IKT3=8978-&TRM3=1"
                                 "[1%2C2%2C3%2C4%2C5%2C6%2C7%2C8][0%2C1%2C2%2C3%2C4%2C5%2C6%2C7%2C8%2C9]"
                                 "[0%2C1%2C2%2C3%2C4%2C5%2C6%2C7%2C8%2C9]?");
    Downloader downloader(lookup_url);
    if (downloader.anErrorOccurred())
        logger->warning("in DownloadAuthorPPN: " + downloader.getLastErrorMessage());
    else if (matcher->matched(downloader.getMessageBody()))
        return (*matcher)[1];
    return "";
}


void CreateCreatorFields(const JSON::JSONNode *  const creators_node, MarcRecord * const marc_record) {
    if (creators_node->getType() != JSON::JSONNode::ARRAY_NODE)
        logger->error("in CreateCreatorFields: expected \"creators\" to have a array node!");
    const JSON::ArrayNode * const array(reinterpret_cast<const JSON::ArrayNode * const>(creators_node));
    for (auto creator_node(array->cbegin()); creator_node != array->cend(); ++creator_node) {
        if ((*creator_node)->getType() != JSON::JSONNode::OBJECT_NODE)
            logger->error("in CreateCreatorFields: expected creator node to be an object node!");
        const JSON::ObjectNode * const creator_object(
            reinterpret_cast<const JSON::ObjectNode * const>(*creator_node));

        const JSON::JSONNode * const last_name_node(creator_object->getValue("lastName"));
        if (last_name_node == nullptr)
            logger->error("in CreateCreatorFields: creator is missing a last name!");
        const JSON::StringNode * const last_name(CastToStringNodeOrDie("lastName", last_name_node));
        std::string name(last_name->getValue());

        const JSON::JSONNode * const first_name_node(creator_object->getValue("firstName"));
        if (first_name_node != nullptr) {
            const JSON::StringNode * const first_name(CastToStringNodeOrDie("firstName", first_name_node));
            name += ", " + first_name->getValue();
        }

        const std::string PPN(DownloadAuthorPPN(name));
        if (not PPN.empty())
            name = "!" + PPN + "!";

        const JSON::JSONNode * const creator_type(creator_object->getValue("creatorType"));
        std::string creator_role;
        if (creator_type != nullptr) {
            const JSON::StringNode * const creator_role_node(CastToStringNodeOrDie("creatorType", creator_type));
            creator_role = creator_role_node->getValue();
        }

        if (creator_node == array->cbegin()) {
            if (creator_role.empty())
                marc_record->insertSubfield("100", 'a', name);
            else
                marc_record->insertSubfields("100", { { 'a', name }, { 'e', creator_role } });
        } else { // Not the first creator!
            if (creator_role.empty())
                marc_record->insertSubfield("700", 'a', name);
            else
                marc_record->insertSubfields("700", { { 'a', name }, { 'e', creator_role } });
        }
    }
}


// If "key" is in "map", then return the mapped value, o/w return "key".
inline std::string OptionalMap(const std::string &key, const std::unordered_map<std::string, std::string> &map) {
    const auto &key_and_value(map.find(key));
    return (key_and_value == map.cend()) ? key : key_and_value->second;
}


struct Date {
    static const unsigned INVALID = 0;
    unsigned day_;
    unsigned month_;
    unsigned year_;
public:
    Date(): day_(INVALID), month_(INVALID), year_(INVALID) { }
};


Date StringToDate(const std::string &date_str) {
    Date date;

    time_t unix_time(WebUtil::ParseWebDateAndTime(date_str));
    if (unix_time != TimeUtil::BAD_TIME_T) {
        tm *tm(::gmtime(&unix_time));
        if (unlikely(tm == nullptr))
            logger->error("in StringToDate: gmtime(3) failed to convert a time_t! (" + date_str + ")");
        date.day_   = tm->tm_mday;
        date.month_ = tm->tm_mon;
        date.year_  = tm->tm_year;
    } else
        logger->warning("don't know how to convert \"" + date_str + "\" to a Date instance!");

    return date;
}


void ExtractVolumeYearIssueAndPages(const JSON::ObjectNode &object_node, MarcRecord * const new_record) {
    std::vector<std::pair<char, std::string>> subfield_codes_and_values;

    const std::string date_str(GetOptionalStringValue(object_node, "date"));
    if (not date_str.empty()) {
        const Date date(StringToDate(date_str));
        if (date.year_ != Date::INVALID)
            subfield_codes_and_values.emplace_back(std::make_pair('j', std::to_string(date.year_)));
    }

    const std::string issue(GetOptionalStringValue(object_node, "issue"));
    if (not issue.empty())
        subfield_codes_and_values.emplace_back(std::make_pair('e', issue));

    const std::string pages(GetOptionalStringValue(object_node, "pages"));
    if (not pages.empty())
        subfield_codes_and_values.emplace_back(std::make_pair('h', pages));

    const std::string volume(GetOptionalStringValue(object_node, "volume"));
    if (not volume.empty())
        subfield_codes_and_values.emplace_back(std::make_pair('d', volume));

    if (not subfield_codes_and_values.empty())
        new_record->insertSubfields("936", subfield_codes_and_values);
}


void ExtractKeywords(const JSON::JSONNode &tags_node, const std::string &issn,
                     const std::unordered_map<std::string, std::string> &ISSN_to_keyword_field_map,
                     MarcRecord * const new_record)
{
    if (unlikely(tags_node.getType() != JSON::JSONNode::ARRAY_NODE))
        logger->error("in ExtractKeywords: expected the tags node to be an array node!");
    const JSON::ArrayNode &tags(reinterpret_cast<const JSON::ArrayNode &>(tags_node));

    // Where to stuff the data:
    std::string marc_field("653");
    char marc_subfield('a');
    if (not issn.empty()) {
        const auto issn_and_field_tag_and_subfield_code(ISSN_to_keyword_field_map.find(issn));
        if (issn_and_field_tag_and_subfield_code != ISSN_to_keyword_field_map.end()) {
            if (unlikely(issn_and_field_tag_and_subfield_code->second.length() != 3 + 1))
                logger->error("in ExtractKeywords: \"" + issn_and_field_tag_and_subfield_code->second
                      + "\" is not a valid MARC tag + subfield code! (Error in \"ISSN_to_keyword_field.map\"!)");
            marc_field    = issn_and_field_tag_and_subfield_code->second.substr(0, 3);
            marc_subfield =  issn_and_field_tag_and_subfield_code->second[3];
        }
    }

    for (auto tag(tags.cbegin()); tag != tags.cend(); ++tag) {
        if ((*tag)->getType() != JSON::JSONNode::OBJECT_NODE)
            logger->error("in ExtractKeywords: expected tag node to be an object node but found a(n) "
                  + JSON::JSONNode::TypeToString((*tag)->getType()) + " node instead!");
        const JSON::ObjectNode * const tag_object(
                                                  reinterpret_cast<const JSON::ObjectNode * const>(*tag));
        const JSON::JSONNode * const tag_node(tag_object->getValue("tag"));
        if (tag_node == nullptr)
            logger->warning("in ExtractKeywords: unexpected: tag object does not contain a \"tag\" entry!");
        else if (tag_node->getType() != JSON::JSONNode::STRING_NODE)
            logger->error("in ExtractKeywords: unexpected: tag object's \"tag\" entry is not a string node!");
        else
            CreateSubfieldFromStringNode("tag", tag_node, marc_field, marc_subfield, new_record);
    }
}


const std::string DEFAULT_SUBFIELD_CODE("eng");


std::pair<unsigned, unsigned> GenerateMARC(
    const JSON::JSONNode * const tree, const std::unordered_map<std::string, std::string> &ISSN_to_physical_form_map,
    const std::unordered_map<std::string, std::string> &ISSN_to_language_code_map,
    const std::unordered_map<std::string, std::string> &ISSN_to_superior_ppn_map,
    const std::unordered_map<std::string, std::string> &language_to_language_code_map,
    const std::unordered_map<std::string, std::string> &ISSN_to_volume_map,
    const std::unordered_map<std::string, std::string> &ISSN_to_licence_map,
    const std::unordered_map<std::string, std::string> &ISSN_to_keyword_field_map,
    const std::unordered_map<std::string, std::string> &ISSN_to_SSG_map,
    std::unordered_set<std::string> * const previously_downloaded, MarcWriter * const marc_writer)
{
    if (tree->getType() != JSON::JSONNode::ARRAY_NODE)
        logger->error("in GenerateMARC: expected top-level JSON to be an array!");
    const JSON::ArrayNode * const top_level_array(reinterpret_cast<const JSON::ArrayNode * const>(tree));

    static RegexMatcher * const ignore_fields(RegexMatcher::RegexMatcherFactory(
        "^issue|pages|publicationTitle|volume|date|tags|libraryCatalog|itemVersion|accessDate$"));
    unsigned record_count(0), previously_downloaded_count(0);
    for (auto entry(top_level_array->cbegin()); entry != top_level_array->cend(); ++entry) {
        MarcRecord new_record;
        bool is_journal_article(false);
        std::string publication_title, parent_ppn, parent_isdn, issn;
        if ((*entry)->getType() != JSON::JSONNode::OBJECT_NODE)
            logger->error("in GenerateMARC: expected an object node!");
        const JSON::ObjectNode * const object_node(reinterpret_cast<const JSON::ObjectNode * const>(*entry));
        for (auto key_and_node(object_node->cbegin()); key_and_node != object_node->cend(); ++key_and_node) {
            if (ignore_fields->matched(key_and_node->first))
                continue;

            if (key_and_node->first == "itemKey") {
                const JSON::StringNode * const item_key(CastToStringNodeOrDie("itemKey", key_and_node->second));
                new_record.insertField("001", item_key->getValue());
            } else if (key_and_node->first == "language")
                new_record.insertSubfield("045", 'a',
                    OptionalMap(CastToStringNodeOrDie("language", key_and_node->second)->getValue(),
                                language_to_language_code_map));
            else if (key_and_node->first == "url")
                CreateSubfieldFromStringNode(*key_and_node, "856", 'u', &new_record);
            else if (key_and_node->first == "title")
                CreateSubfieldFromStringNode(*key_and_node, "245", 'a', &new_record);
            else if (key_and_node->first == "abstractNote")
                CreateSubfieldFromStringNode(*key_and_node, "520", 'a', &new_record, /* indicator1 = */ '3');
            else if (key_and_node->first == "date")
                CreateSubfieldFromStringNode(*key_and_node, "362", 'a', &new_record, /* indicator1 = */ '0');
            else if (key_and_node->first == "DOI") {
                if (unlikely(key_and_node->second->getType() != JSON::JSONNode::STRING_NODE))
                    logger->error("in GenerateMARC: expected DOI node to be a string node!");
                new_record.insertSubfield(
                    "856", 'u', "urn:doi:" + reinterpret_cast<JSON::StringNode *>(key_and_node->second)->getValue());
            } else if (key_and_node->first == "shortTitle")
                CreateSubfieldFromStringNode(*key_and_node, "246", 'a', &new_record);
            else if (key_and_node->first == "creators")
                CreateCreatorFields(key_and_node->second, &new_record);
            else if (key_and_node->first == "ISSN") {
                parent_isdn = GetValueFromStringNode(*key_and_node);
                const std::string issn_candidate(
                    CreateSubfieldFromStringNode(*key_and_node, "022", 'a', &new_record));
                if (unlikely(not MiscUtil::NormaliseISSN(issn_candidate, &issn)))
                    logger->error("in GenerateMARC: \"" + issn_candidate + "\" is not a valid ISSN!");

                const auto ISSN_and_physical_form(ISSN_to_physical_form_map.find(issn));
                if (ISSN_and_physical_form != ISSN_to_physical_form_map.cend()) {
                    if (ISSN_and_physical_form->second == "A")
                        new_record.insertField("007", "tu");
                    else if (ISSN_and_physical_form->second == "O")
                        new_record.insertField("007", "cr uuu---uuuuu");
                    else
                        logger->error("in GenerateMARC: unhandled entry in physical form map: \""
                              + ISSN_and_physical_form->second + "\"!");
                }

                const auto ISSN_and_language(ISSN_to_language_code_map.find(issn));
                if (ISSN_and_language != ISSN_to_language_code_map.cend())
                    new_record.insertSubfield("041", 'a', ISSN_and_language->second);

                const auto ISSN_and_parent_ppn(ISSN_to_superior_ppn_map.find(issn));
                if (ISSN_and_parent_ppn != ISSN_to_superior_ppn_map.cend())
                    parent_ppn = ISSN_and_parent_ppn->second;
            } else if (key_and_node->first == "itemType") {
                const std::string item_type(GetValueFromStringNode(*key_and_node));
                if (item_type == "journalArticle") {
                    is_journal_article = true;
                    publication_title = GetOptionalStringValue(*object_node, "publicationTitle");
                    ExtractVolumeYearIssueAndPages(*object_node, &new_record);
                } else if (item_type == "magazineArticle")
                    ExtractVolumeYearIssueAndPages(*object_node, &new_record);
                else
                    logger->warning("in GenerateMARC: unknown item type: \"" + item_type + "\"!");
            } else
                logger->warning("in GenerateMARC: unknown key \"" + key_and_node->first + "\" with node type "
                                + JSON::JSONNode::TypeToString(key_and_node->second->getType()) + "! ("
                                + key_and_node->second->toString() + ")");
        }

        // Handle keywords:
        const JSON::JSONNode * const tags_node(object_node->getValue("tags"));
        if (tags_node != nullptr)
            ExtractKeywords(*tags_node, issn, ISSN_to_keyword_field_map, &new_record);

        // Populate 773:
        if (is_journal_article) {
            std::vector<std::pair<char, std::string>> subfield_codes_and_values;
            if (not publication_title.empty())
                subfield_codes_and_values.emplace_back('a', publication_title);
            if (not parent_isdn.empty())
                subfield_codes_and_values.emplace_back('x', parent_isdn);
            if (not parent_ppn.empty())
                subfield_codes_and_values.emplace_back('w', "(DE-576))" + parent_ppn);
            if (not subfield_codes_and_values.empty())
                new_record.insertSubfields("773", subfield_codes_and_values);
        }

        // Make sure we always have a language code:
        if (new_record.getFieldIndex("041") == MarcRecord::FIELD_NOT_FOUND)
            new_record.insertSubfield("041", 'a', DEFAULT_SUBFIELD_CODE);

        // If we don't have a volume, check to see if we can infer one from an ISSN:
        if (not issn.empty()) {
            const auto ISSN_and_volume(ISSN_to_volume_map.find(issn));
            if (ISSN_and_volume != ISSN_to_volume_map.cend()) {
                const std::string volume(ISSN_and_volume->second);
                const size_t index(new_record.getFieldIndex("936"));
                if (index == MarcRecord::FIELD_NOT_FOUND)
                    new_record.insertSubfield("936", 'v', volume);
                else {
                    const Subfields subfields(new_record.getFieldData(index));
                    if (not subfields.hasSubfield('v'))
                        new_record.addSubfield("936", 'v', volume);
                }
            }

            const auto ISSN_and_license_code(ISSN_to_licence_map.find(issn));
            if (ISSN_and_license_code != ISSN_to_licence_map.end()) {
                if (ISSN_and_license_code->second != "l")
                    logger->warning("ISSN_to_licence.map contains an ISSN that has not been mapped to an \"l\" but \""
                                    + ISSN_and_license_code->second
                                    + "\" instead and we don't know what to do with it!");
                else {
                    const size_t _856_index(new_record.getFieldIndex("856"));
                    if (_856_index != MarcRecord::FIELD_NOT_FOUND)
                        new_record.addSubfield("856", 'z', "Kostenfrei");
                }
            }
        }

        // Add SSG numbers:
        if (not issn.empty()) {
            const auto ISSN_and_SSGN_numbers(ISSN_to_SSG_map.find(issn));
            if (ISSN_and_SSGN_numbers != ISSN_to_SSG_map.end())
                new_record.addSubfield("084", 'a', ISSN_and_SSGN_numbers->second);
        }

        const std::string checksum(new_record.calcChecksum(/* exclude_001 = */ true));
        if (previously_downloaded->find(checksum) == previously_downloaded->cend()) {
            previously_downloaded->emplace(checksum);
            marc_writer->write(new_record);
        } else
            ++previously_downloaded_count;
        ++record_count;
    }

    return std::make_pair(record_count, previously_downloaded_count);
}


std::pair<unsigned, unsigned> Harvest(
    const bool verbose,
    const std::string &zts_server_url, const std::string &harvest_url,
    const std::unordered_map<std::string, std::string> &ISSN_to_physical_form_map,
    const std::unordered_map<std::string, std::string> &ISSN_to_language_code_map,
    const std::unordered_map<std::string, std::string> &ISSN_to_superior_ppn_map,
    const std::unordered_map<std::string, std::string> &language_to_language_code_map,
    const std::unordered_map<std::string, std::string> &ISSN_to_volume_map,
    const std::unordered_map<std::string, std::string> &ISSN_to_licence_map,
    const std::unordered_map<std::string, std::string> &ISSN_to_keyword_field_map,
    const std::unordered_map<std::string, std::string> &ISSN_to_SSG_map,
    std::unordered_set<std::string> * const previously_downloaded, MarcWriter * const marc_writer,
    bool log = true)
{
<<<<<<< HEAD
    std::string json_document, error_message;
    if (not Download(verbose, Url(zts_server_url), /* time_limit = */ 20000, harvest_url, &json_document, &error_message)) {
        std::cerr << "Download for harvest URL \"" + harvest_url + "\" failed: " + error_message << '\n';
=======
    logger->info("Harvesting URL: " + harvest_url);

    std::string response_body, error_message;
    unsigned response_code;
    if (not Download(Url(zts_server_url), /* time_limit = */ 20000, harvest_url, &response_body, &response_code, &error_message)) {
        logger->info("Download failed: " + error_message);
        return std::make_pair(0, 0);
    }

    if (response_code == 500) {
        logger->info("Error: " + response_body);
        return std::make_pair(0, 0);
    }

    if (response_code == 501) {
        logger->debug("Skipped (" + response_body + ")");
>>>>>>> 503d409a
        return std::make_pair(0, 0);
    }

    JSON::JSONNode *tree_root(nullptr);
    std::pair<unsigned, unsigned> record_count_and_previously_downloaded_count;
    try {
        JSON::Parser json_parser(response_body);
        if (not (json_parser.parse(&tree_root)))
            logger->error("failed to parse returned JSON: " + json_parser.getErrorMessage() + "\n" + response_body);

        if (response_code == 300) {
            // multiple matches found, try to harvest children
            logger->info("multiple articles found => trying to harvest children");
            if (tree_root->getType() == JSON::ArrayNode::OBJECT_NODE) {
                const JSON::ObjectNode * const object_node(
                reinterpret_cast<JSON::ObjectNode *>(tree_root));
                for (auto key_and_node(object_node->cbegin()); key_and_node != object_node->cend(); ++key_and_node) {
                    std::pair<unsigned, unsigned> record_count_and_previously_downloaded_count2 =
                        Harvest(zts_server_url, key_and_node->first, ISSN_to_physical_form_map, ISSN_to_language_code_map,
                                ISSN_to_superior_ppn_map, language_to_language_code_map, ISSN_to_volume_map,
                                ISSN_to_licence_map, ISSN_to_keyword_field_map, ISSN_to_SSG_map,
                                previously_downloaded, marc_writer, false /* log */);

                    record_count_and_previously_downloaded_count.first += record_count_and_previously_downloaded_count2.first;
                    record_count_and_previously_downloaded_count.second += record_count_and_previously_downloaded_count2.second;
                }
            }
        } else {
            record_count_and_previously_downloaded_count =
                GenerateMARC(tree_root, ISSN_to_physical_form_map, ISSN_to_language_code_map, ISSN_to_superior_ppn_map,
                             language_to_language_code_map, ISSN_to_volume_map, ISSN_to_licence_map,
                             ISSN_to_keyword_field_map, ISSN_to_SSG_map, previously_downloaded, marc_writer);
        }
        delete tree_root;
    } catch (...) {
        delete tree_root;
        throw;
    }

    if (log) {
        logger->info("Harvested " + StringUtil::ToString(record_count_and_previously_downloaded_count.first) + " record(s) from "
                  + harvest_url + '\n' + "of which "
                  + StringUtil::ToString(record_count_and_previously_downloaded_count.first
                      - record_count_and_previously_downloaded_count.second)
                  + " records were new records.\n");
    }
    return record_count_and_previously_downloaded_count;
}


void StorePreviouslyDownloadedHashes(File * const output,
                                     const std::unordered_set<std::string> &previously_downloaded)
{
    for (const auto &hash : previously_downloaded)
        output->write(TextUtil::Base64Encode(hash) + '\n');

    logger->info("Stored " + StringUtil::ToString(previously_downloaded.size()) + " hashes of previously generated records.");
}


void LoadHarvestURLs(const bool ignore_robots_dot_txt, const std::string &zotero_crawler_config_path,
                     std::vector<std::string> * const harvest_urls)
{
    harvest_urls->clear();

    logger->info("Starting loading of harvest URL's.");

    const std::string COMMAND("/usr/local/bin/zotero_crawler"
                              + std::string(ignore_robots_dot_txt ? " --ignore-robots-dot-txt " : " ")
                              + zotero_crawler_config_path);

    std::string stdout_output;
    if (not ExecUtil::ExecSubcommandAndCaptureStdout(COMMAND, &stdout_output))
        logger->error("failed to execute \"" + COMMAND + "\"!");
    if (StringUtil::Split(stdout_output, '\n', harvest_urls) == 0)
        logger->error("no harvest URL's were read after executing \"" + COMMAND + "\"!");
    logger->info("Loaded " + StringUtil::ToString(harvest_urls->size()) + " harvest URL's.");
}


} // unnamed namespace


int main(int argc, char *argv[]) {
    ::progname = argv[0];
    if (argc < 4 or argc > 7)
        Usage();

    bool verbose(false);
    if (std::strcmp(argv[1], "--verbose") == 0) {
        verbose = true;
        --argc, ++argv;
    }

    bool ignore_robots_dot_txt(false);
    if (std::strcmp(argv[1], "--ignore-robots-dot-txt") == 0) {
        ignore_robots_dot_txt = true;
        --argc, ++argv;
    }

    std::string zotero_crawler_config_path;
    const std::string CONFIG_FLAG_PREFIX("--zotero-crawler-config-file=");
    if (StringUtil::StartsWith(argv[1], CONFIG_FLAG_PREFIX)) {
        zotero_crawler_config_path = argv[1] + CONFIG_FLAG_PREFIX.length();
        --argc, ++argv;
    } else
        zotero_crawler_config_path = DEFAULT_ZOTOERO_CRAWLER_CONFIG_PATH;

    std::string progress_filename;
    const std::string PROGRESS_FILE_FLAG_PREFIX("--progress-file=");
    if (StringUtil::StartsWith(argv[1], PROGRESS_FILE_FLAG_PREFIX)) {
        progress_filename = argv[1] + PROGRESS_FILE_FLAG_PREFIX.length();
        --argc, ++argv;
    }

    if (argc != 4)
        Usage();

    const std::string ZTS_SERVER_URL(argv[1]);
    std::string map_directory_path(argv[2]);
    if (not StringUtil::EndsWith(map_directory_path, '/'))
        map_directory_path += '/';

    try {
        std::unordered_map<std::string, std::string> ISSN_to_physical_form_map;
        LoadMapFile(map_directory_path + "ISSN_to_physical_form.map", &ISSN_to_physical_form_map);

        std::unordered_map<std::string, std::string> ISSN_to_language_code_map;
        LoadMapFile(map_directory_path + "ISSN_to_language_code.map", &ISSN_to_language_code_map);

        std::unordered_map<std::string, std::string> ISSN_to_superior_ppn_map;
        LoadMapFile(map_directory_path + "ISSN_to_superior_ppn.map", &ISSN_to_superior_ppn_map);

        std::unordered_map<std::string, std::string> language_to_language_code_map;
        LoadMapFile(map_directory_path + "language_to_language_code.map", &language_to_language_code_map);

        std::unordered_map<std::string, std::string> ISSN_to_volume_map;
        LoadMapFile(map_directory_path + "ISSN_to_volume.map", &ISSN_to_volume_map);

        std::unordered_map<std::string, std::string> ISSN_to_licence_map;
        LoadMapFile(map_directory_path + "ISSN_to_licence.map", &ISSN_to_licence_map);

        std::unordered_map<std::string, std::string> ISSN_to_keyword_field_map;
        LoadMapFile(map_directory_path + "ISSN_to_keyword_field.map", &ISSN_to_keyword_field_map);

        std::unordered_map<std::string, std::string> ISSN_to_SSG_map;
        LoadMapFile(map_directory_path + "ISSN_to_SSG.map", &ISSN_to_SSG_map);

        const RegexMatcher * const supported_urls_regex(LoadSupportedURLsRegex(map_directory_path));
        (void)supported_urls_regex;

        std::unordered_set<std::string> previously_downloaded;
        const std::string PREVIOUSLY_DOWNLOADED_HASHES_PATH(map_directory_path + "previously_downloaded.hashes");
        if (FileUtil::Exists(PREVIOUSLY_DOWNLOADED_HASHES_PATH)) {
            std::unique_ptr<File> previously_downloaded_input(
                FileUtil::OpenInputFileOrDie(PREVIOUSLY_DOWNLOADED_HASHES_PATH));
            LoadPreviouslyDownloadedHashes(previously_downloaded_input.get(), &previously_downloaded);
        }

        std::unique_ptr<MarcWriter> marc_writer(MarcWriter::Factory(argv[3]));
        unsigned total_record_count(0), total_previously_downloaded_count(0);

        std::unique_ptr<File> progress_file;
        if (not progress_filename.empty())
            progress_file = FileUtil::OpenOutputFileOrDie(progress_filename);

        std::vector<std::string> harvest_urls;
        LoadHarvestURLs(ignore_robots_dot_txt, zotero_crawler_config_path, &harvest_urls);
        unsigned i(0);
        for (const auto &harvest_url : harvest_urls) {
            if (verbose)
                logger->info("Trying to harvest \"" + harvest_url + "\".");
            const auto record_count_and_previously_downloaded_count(
                Harvest(verbose, ZTS_SERVER_URL, harvest_url, ISSN_to_physical_form_map, ISSN_to_language_code_map,
                        ISSN_to_superior_ppn_map, language_to_language_code_map, ISSN_to_volume_map,
                        ISSN_to_licence_map, ISSN_to_keyword_field_map, ISSN_to_SSG_map, &previously_downloaded,
                        marc_writer.get()));
            total_record_count                += record_count_and_previously_downloaded_count.first;
            total_previously_downloaded_count += record_count_and_previously_downloaded_count.second;
            if (progress_file != nullptr) {
                progress_file->rewind();
                ++i;
                if (unlikely(not progress_file->write(
                        StringUtil::Format("%06f", static_cast<double>(i) / harvest_urls.size()))))
                    logger->error("failed to write progress to \"" + progress_file->getPath());
            }
        }

        logger->info("Harvested a total of " + StringUtil::ToString(total_record_count) + " records of which "
                  + StringUtil::ToString(total_previously_downloaded_count) + " were already previously downloaded.");

        std::unique_ptr<File> previously_downloaded_output(
            FileUtil::OpenOutputFileOrDie(map_directory_path + "previously_downloaded.hashes"));
        StorePreviouslyDownloadedHashes(previously_downloaded_output.get(), previously_downloaded);
    } catch (const std::exception &x) {
        logger->error("caught exception: " + std::string(x.what()));
    }
}<|MERGE_RESOLUTION|>--- conflicted
+++ resolved
@@ -48,7 +48,7 @@
 
 void Usage() {
     std::cerr << "Usage: " << ::progname
-              << " [--verbose] [--ignore-robots-dot-txt] [--zotero-crawler-config-file=path] [--progress-file=progress_filename] zts_server_url map_directory marc_output\n"
+              << " [--ignore-robots-dot-txt] [--zotero-crawler-config-file=path] [--progress-file=progress_filename] zts_server_url map_directory marc_output\n"
               << "        Where \"map_directory\" is a path to a subdirectory containing all required map\n"
               << "        files and the file containing hashes of previously generated records.\n"
               << "        The optional \"--zotero-crawler-config-file\" flag specifies where to look for the\n"
@@ -141,93 +141,7 @@
             previously_downloaded->emplace(TextUtil::Base64Decode(line));
     }
 
-<<<<<<< HEAD
-    std::cerr << "Loaded " << previously_downloaded->size() << " hashes of previously generated records.\n";
-}
-
-
-// Returns the socket file descriptor on success or aborts if it was not possible to establish a connection.
-int TcpConnectOrDie(const std::string &server_address, const unsigned short server_port, const TimeLimit &time_limit)
-{
-   std::string tcp_connect_error_message;
-   const int socket_fd(SocketUtil::TcpConnect(server_address, server_port, time_limit, &tcp_connect_error_message,
-                                              SocketUtil::DISABLE_NAGLE));
-   if (socket_fd == -1)
-       logger->error("in TcpConnectOrDie: Could not open TCP connection to " + server_address + ", port "
-                     + std::to_string(server_port) + ": " + tcp_connect_error_message + " (Time remaining: "
-                     + std::to_string(time_limit.getRemainingTime()) + ").");
-
-   return socket_fd;
-}
-
-
-bool Download(const bool verbose, const std::string &server_address, const unsigned short server_port,
-              const std::string &server_path, const TimeLimit &time_limit, const std::string &request_headers,
-              const std::string &request_body, std::string * const returned_data, std::string * const error_message)
-{
-    returned_data->clear();
-    error_message->clear();
-
-    if (verbose)
-        logger->info("in Download: server_address: " + server_address + ", server_port: " + std::to_string(server_port));
-    const FileDescriptor socket_fd(TcpConnectOrDie(server_address, server_port, time_limit));
-
-    std::string request;
-    request += request_headers;
-    request += "\r\n";
-    request += request_body;
-
-    if (SocketUtil::TimedWrite(socket_fd, time_limit, request.data(), request.length()) == -1) {
-        *error_message = "Could not write to socket";
-        *error_message += " (Time remaining: " + std::to_string(time_limit.getRemainingTime()) + ")";
-        *error_message += '!';
-        return false;
-    }
-
-    char http_response_header[10240 + 1];
-    ssize_t no_of_bytes_read(SocketUtil::TimedRead(socket_fd, time_limit, http_response_header,
-                                                   sizeof(http_response_header) - 1));
-    if (no_of_bytes_read == -1) {
-        *error_message = "Could not read from socket (1).";
-        *error_message += " (Time remaining: " + std::to_string(time_limit.getRemainingTime()) + ").";
-        return false;
-    }
-    http_response_header[no_of_bytes_read] = '\0';
-    HttpHeader http_header(http_response_header);
-
-    // the 2xx codes indicate success:
-    if (http_header.getStatusCode() < 200 or http_header.getStatusCode() > 299) {
-        *error_message = "Web server returned error status code ("
-                         + std::to_string(http_header.getStatusCode()) + "), address was "
-                         + server_address + ", port was " + std::to_string(server_port) + ", path was \""
-                         + server_path +"\"!";
-        return false;
-    }
-
-    // read the returned document source:
-    std::string response(http_response_header, no_of_bytes_read);
-    char buf[10240];
-    do {
-        no_of_bytes_read = SocketUtil::TimedRead(socket_fd, time_limit, buf, sizeof(buf));
-        if (no_of_bytes_read == -1) {
-            *error_message = "Could not read from socket (2).";
-            *error_message += " (Time remaining: " + std::to_string(time_limit.getRemainingTime()) + ").";
-            return false;
-        }
-        if (no_of_bytes_read > 0)
-            response.append(buf, no_of_bytes_read);
-    } while (no_of_bytes_read > 0);
-
-    std::string::size_type pos(response.find("\r\n\r\n")); // the header ends with two cr/lf pairs!
-    if (pos != std::string::npos) {
-        pos += 4;
-        *returned_data = response.substr(pos);
-    }
-
-    return true;
-=======
     logger->info("Loaded " + StringUtil::ToString(previously_downloaded->size()) + " hashes of previously generated records.");
->>>>>>> 503d409a
 }
 
 
@@ -242,37 +156,9 @@
            + StringUtil::ToString(uuid[2]) + StringUtil::ToString(uuid[3]) + "_" + StringUtil::ToString(counter);
 }
 
-<<<<<<< HEAD
-
-bool Download(const bool verbose, const std::string &server_address, const unsigned short server_port,
-              const std::string &server_path, const TimeLimit &time_limit, const std::string &harvest_url,
-              std::string * const json_result, std::string * const error_message)
-{
-        const std::string JSON_REQUEST("{\"url\":\"" + harvest_url + "\",\"sessionid\":\"" + GetNextSessionId()
-                                       + "\"}");
-        std::string headers;
-        headers += "POST " + server_path + " HTTP/1.0\r\n";
-        headers += "Host: " + server_address + "\r\n";
-        headers += "User-Agent: zts_client/1.0 ub_tools\r\n";
-        headers += "Accept: application/json\r\n";
-        headers += "Connection: close\r\n";
-        headers += "Content-Type: application/json\r\n";
-        headers += "Content-Length: " + std::to_string(JSON_REQUEST.length()) + "\r\n";
-
-        return Download(verbose, server_address, server_port, server_path, time_limit, headers, JSON_REQUEST, json_result,
-                        error_message);
-}
-
-
-inline bool Download(const bool verbose, const Url &url, const TimeLimit &time_limit, const std::string &harvest_url,
-                     std::string * const json_result, std::string * const error_message)
-{
-    return Download(verbose, url.getAuthority(), url.getPort(), url.getPath(), time_limit, harvest_url, json_result,
-                    error_message);
-=======
+
 inline bool Download(const Url &url, const TimeLimit &time_limit, const std::string &harvest_url,
-                     std::string * const json_result, unsigned * response_code,
-                     std::string * const error_message)
+                     std::string * const json_result, unsigned * response_code, std::string * const error_message)
 {
     Downloader::Params params;
     params.additional_headers_ = { "Accept: application/json", "Content-Type: application/json" };
@@ -287,7 +173,6 @@
         *json_result = downloader.getMessageBody();
         return true;
     }
->>>>>>> 503d409a
 }
 
 
@@ -679,7 +564,6 @@
 
 
 std::pair<unsigned, unsigned> Harvest(
-    const bool verbose,
     const std::string &zts_server_url, const std::string &harvest_url,
     const std::unordered_map<std::string, std::string> &ISSN_to_physical_form_map,
     const std::unordered_map<std::string, std::string> &ISSN_to_language_code_map,
@@ -692,16 +576,12 @@
     std::unordered_set<std::string> * const previously_downloaded, MarcWriter * const marc_writer,
     bool log = true)
 {
-<<<<<<< HEAD
-    std::string json_document, error_message;
-    if (not Download(verbose, Url(zts_server_url), /* time_limit = */ 20000, harvest_url, &json_document, &error_message)) {
-        std::cerr << "Download for harvest URL \"" + harvest_url + "\" failed: " + error_message << '\n';
-=======
     logger->info("Harvesting URL: " + harvest_url);
 
     std::string response_body, error_message;
     unsigned response_code;
-    if (not Download(Url(zts_server_url), /* time_limit = */ 20000, harvest_url, &response_body, &response_code, &error_message)) {
+    if (not Download(Url(zts_server_url), /* time_limit = */ 20000, harvest_url, &response_body, &response_code, &error_message))
+    {
         logger->info("Download failed: " + error_message);
         return std::make_pair(0, 0);
     }
@@ -713,7 +593,6 @@
 
     if (response_code == 501) {
         logger->debug("Skipped (" + response_body + ")");
->>>>>>> 503d409a
         return std::make_pair(0, 0);
     }
 
@@ -733,9 +612,8 @@
                 for (auto key_and_node(object_node->cbegin()); key_and_node != object_node->cend(); ++key_and_node) {
                     std::pair<unsigned, unsigned> record_count_and_previously_downloaded_count2 =
                         Harvest(zts_server_url, key_and_node->first, ISSN_to_physical_form_map, ISSN_to_language_code_map,
-                                ISSN_to_superior_ppn_map, language_to_language_code_map, ISSN_to_volume_map,
-                                ISSN_to_licence_map, ISSN_to_keyword_field_map, ISSN_to_SSG_map,
-                                previously_downloaded, marc_writer, false /* log */);
+                                ISSN_to_superior_ppn_map, language_to_language_code_map, ISSN_to_volume_map, ISSN_to_licence_map,
+                                ISSN_to_keyword_field_map, ISSN_to_SSG_map, previously_downloaded, marc_writer, false /* log */);
 
                     record_count_and_previously_downloaded_count.first += record_count_and_previously_downloaded_count2.first;
                     record_count_and_previously_downloaded_count.second += record_count_and_previously_downloaded_count2.second;
@@ -802,12 +680,6 @@
     if (argc < 4 or argc > 7)
         Usage();
 
-    bool verbose(false);
-    if (std::strcmp(argv[1], "--verbose") == 0) {
-        verbose = true;
-        --argc, ++argv;
-    }
-
     bool ignore_robots_dot_txt(false);
     if (std::strcmp(argv[1], "--ignore-robots-dot-txt") == 0) {
         ignore_robots_dot_txt = true;
@@ -884,10 +756,8 @@
         LoadHarvestURLs(ignore_robots_dot_txt, zotero_crawler_config_path, &harvest_urls);
         unsigned i(0);
         for (const auto &harvest_url : harvest_urls) {
-            if (verbose)
-                logger->info("Trying to harvest \"" + harvest_url + "\".");
             const auto record_count_and_previously_downloaded_count(
-                Harvest(verbose, ZTS_SERVER_URL, harvest_url, ISSN_to_physical_form_map, ISSN_to_language_code_map,
+                Harvest(ZTS_SERVER_URL, harvest_url, ISSN_to_physical_form_map, ISSN_to_language_code_map,
                         ISSN_to_superior_ppn_map, language_to_language_code_map, ISSN_to_volume_map,
                         ISSN_to_licence_map, ISSN_to_keyword_field_map, ISSN_to_SSG_map, &previously_downloaded,
                         marc_writer.get()));
