/** \file    zts_client.cc
    \brief   Downloads bibliographic metadata using a Zotero Translation server.
    \author  Dr. Johannes Ruscheinski

    \copyright 2018 Universitätsbibliothek Tübingen

    This program is free software: you can redistribute it and/or modify
    it under the terms of the GNU Affero General Public License as
    published by the Free Software Foundation, either version 3 of the
    License, or (at your option) any later version.

    This program is distributed in the hope that it will be useful,
    but WITHOUT ANY WARRANTY; without even the implied warranty of
    MERCHANTABILITY or FITNESS FOR A PARTICULAR PURPOSE.  See the
    GNU Affero General Public License for more details.

    You should have received a copy of the GNU Affero General Public License
    along with this program.  If not, see <http://www.gnu.org/licenses/>.
*/
#include <iostream>
#include <unordered_map>
#include <cinttypes>
#include <uuid/uuid.h>
#include "Compiler.h"
#include "Downloader.h"
#include "ExecUtil.h"
#include "FileDescriptor.h"
#include "FileUtil.h"
#include "HttpHeader.h"
#include "JSON.h"
#include "MarcRecord.h"
#include "MarcWriter.h"
#include "MiscUtil.h"
#include "RegexMatcher.h"
#include "SocketUtil.h"
#include "StringUtil.h"
#include "TextUtil.h"
#include "TimeLimit.h"
#include "UrlUtil.h"
#include "util.h"
#include "WebUtil.h"


namespace {


const std::string USER_AGENT("ub_tools (https://ixtheo.de/docs/user_agents)");
const std::string DEFAULT_SIMPLE_CRAWLER_CONFIG_PATH("/usr/local/var/lib/tuelib/zotero_crawler.conf");

// Default timeout values in milliseconds
const unsigned DEFAULT_TIMEOUT(5000);
const unsigned DEFAULT_MIN_URL_PROCESSING_TIME(200);


void Usage() {
    std::cerr << "Usage: " << ::progname
              << " [--ignore-robots-dot-txt] [--simple-crawler-config-file=path] [--progress-file=progress_filename] zts_server_url map_directory marc_output\n"
              << "        Where \"map_directory\" is a path to a subdirectory containing all required map\n"
              << "        files and the file containing hashes of previously generated records.\n"
              << "        The optional \"--simple-crawler-config-file\" flag specifies where to look for the\n"
              << "        config file for the \"simple_crawler\", the default being\n"
              << "        " << DEFAULT_SIMPLE_CRAWLER_CONFIG_PATH << ".\n\n";
    std::exit(EXIT_FAILURE);
}


bool ParseLine(const std::string &line, std::string * const key, std::string * const value) {
    key->clear(), value->clear();

    // Extract the key:
    auto ch(line.cbegin());
    while (ch != line.cend() and *ch != '=') {
        if (unlikely(*ch == '\\')) {
            ++ch;
            if (unlikely(ch == line.cend()))
                return false;
        }
        *key += *ch++;
    }
    if (unlikely(ch == line.cend()))
        return false;
    ++ch; // Skip over the equal-sign.

    // Extract value:
    while (ch != line.cend() and *ch != '#' /* Comment start. */) {
        if (unlikely(*ch == '\\')) {
            ++ch;
            if (unlikely(ch == line.cend()))
                return false;
        }
        *value += *ch++;
    }
    StringUtil::RightTrim(value);

    return not key->empty() and not value->empty();
}


void LoadMapFile(const std::string &filename, std::unordered_map<std::string, std::string> * const from_to_map) {
    std::unique_ptr<File> input(FileUtil::OpenInputFileOrDie(filename));

    unsigned line_no(0);
    while (not input->eof()) {
        std::string line(input->getline());
        ++line_no;

        StringUtil::Trim(&line);
        std::string key, value;
        if (not ParseLine(line, &key, &value))
            logger->error("in LoadMapFile: invalid input on line \"" + std::to_string(line_no) + "\" in \""
                          + input->getPath() + "\"!");
        from_to_map->emplace(key, value);
    }
}


RegexMatcher *LoadSupportedURLsRegex(const std::string &map_directory_path) {
    std::unique_ptr<File> input(FileUtil::OpenInputFileOrDie(map_directory_path + "targets.regex"));

    std::string combined_regex;
    while (not input->eof()) {
        std::string line(input->getline());
        StringUtil::Trim(&line);
        if (likely(not line.empty())) {
            if (likely(not combined_regex.empty()))
                combined_regex += '|';
            combined_regex += "(?:" + line + ")";
        }
    }

    std::string err_msg;
    RegexMatcher * const supported_urls_regex(RegexMatcher::RegexMatcherFactory(combined_regex, &err_msg));
    if (supported_urls_regex == nullptr)
        logger->error("in LoadSupportedURLsRegex: compilation of the combined regex failed: " + err_msg);

    return supported_urls_regex;
}


void LoadPreviouslyDownloadedHashes(File * const input,
                                    std::unordered_set<std::string> * const previously_downloaded)
{
    while (not input->eof()) {
        std::string line(input->getline());
        StringUtil::Trim(&line);
        if (likely(not line.empty()))
            previously_downloaded->emplace(TextUtil::Base64Decode(line));
    }

    logger->info("Loaded " + StringUtil::ToString(previously_downloaded->size()) + " hashes of previously generated records.");
}


// We try to be unique for the machine we're on.  Beyond that we may have a problem.
std::string GetNextSessionId() {
    static unsigned counter;
    static uint32_t uuid[4];
    if (unlikely(counter == 0))
        ::uuid_generate(reinterpret_cast<unsigned char *>(uuid));
    ++counter;
    return "ub_tools_zts_client_" + StringUtil::ToString(uuid[0]) + StringUtil::ToString(uuid[1])
           + StringUtil::ToString(uuid[2]) + StringUtil::ToString(uuid[3]) + "_" + StringUtil::ToString(counter);
}


inline bool Download(const Url &url, const TimeLimit &time_limit, const std::string &harvest_url,
                     std::string * const json_result, unsigned * response_code, std::string * const error_message)
{
    Downloader::Params params;
    params.additional_headers_ = { "Accept: application/json", "Content-Type: application/json" };
    params.post_data_ = "{\"url\":\"" + harvest_url + "\",\"sessionid\":\"" + GetNextSessionId() + "\"}";
    params.user_agent_ = USER_AGENT;

    Downloader downloader(url, params, time_limit);
    if (downloader.anErrorOccurred()) {
        *error_message = downloader.getLastErrorMessage();
        return false;
    } else {
        *response_code = downloader.getResponseCode();
        *json_result = downloader.getMessageBody();
        return true;
    }
}


inline std::string GetValueFromStringNode(const std::pair<std::string, JSON::JSONNode *> &key_and_node) {
    if (key_and_node.second->getType() != JSON::JSONNode::STRING_NODE)
        logger->error("in GetValueFromStringNode: expected \"" + key_and_node.first + "\" to have a string node!");
    const JSON::StringNode * const node(reinterpret_cast<const JSON::StringNode * const>(key_and_node.second));
    return node->getValue();
}


inline std::string CreateSubfieldFromStringNode(const std::string &key, const JSON::JSONNode * const node,
                                                const std::string &tag, const char subfield_code,
                                                MarcRecord * const marc_record, const char indicator1 = ' ',
                                                const char indicator2 = ' ')
{
    if (node->getType() != JSON::JSONNode::STRING_NODE)
        logger->error("in CreateSubfieldFromStringNode: \"" + key + "\" is not a string node!");
    const std::string value(reinterpret_cast<const JSON::StringNode * const>(node)->getValue());
    marc_record->insertSubfield(tag, subfield_code, value, indicator1, indicator2);
    return value;
}


inline std::string CreateSubfieldFromStringNode(const std::pair<std::string, JSON::JSONNode *> &key_and_node,
                                                const std::string &tag, const char subfield_code,
                                                MarcRecord * const marc_record, const char indicator1 = ' ',
                                                const char indicator2 = ' ')
{
    return CreateSubfieldFromStringNode(key_and_node.first, key_and_node.second, tag, subfield_code, marc_record,
                                        indicator1, indicator2);
}


// Returns the value for "key", if key exists in "object", o/w returns the empty string.
inline std::string GetOptionalStringValue(const JSON::ObjectNode &object, const std::string &key) {
    const JSON::JSONNode * const value_node(object.getValue(key));
    if (value_node == nullptr)
        return "";

    if (value_node->getType() != JSON::JSONNode::STRING_NODE)
        logger->error("in GetOptionalStringValue: expected \"" + key + "\" to have a string node!");
    const JSON::StringNode * const string_node(reinterpret_cast<const JSON::StringNode * const>(value_node));
    return string_node->getValue();
}


const JSON::StringNode *CastToStringNodeOrDie(const std::string &node_name, const JSON::JSONNode *  const node) {
    if (unlikely(node->getType() != JSON::JSONNode::STRING_NODE))
        logger->error("in CastToStringNodeOrDie: expected \"" + node_name + "\" to be a string node!");
    return reinterpret_cast<const JSON::StringNode * const>(node);
}


// "author" must be in the lastname,firstname format. Returns the empty string if no PPN was found.
std::string DownloadAuthorPPN(const std::string &author) {
    static const RegexMatcher * const matcher(RegexMatcher::RegexMatcherFactory(
         "<SMALL>PPN</SMALL>.*<div><SMALL>([0-9X]+)"));
    const std::string lookup_url("http://swb.bsz-bw.de/DB=2.104/SET=70/TTL=1/CMD?SGE=&ACT=SRCHM&MATCFILTER=Y"
                                 "&MATCSET=Y&NOSCAN=Y&PARSE_MNEMONICS=N&PARSE_OPWORDS=N&PARSE_OLDSETS=N&IMPLAND=Y"
                                 "&NOABS=Y&ACT0=SRCHA&SHRTST=50&IKT0=1&TRM0=" + UrlUtil::UrlEncode(author)
                                 +"&ACT1=*&IKT1=2057&TRM1=*&ACT2=*&IKT2=8977&TRM2=theolog*&ACT3=-&IKT3=8978-&TRM3=1"
                                 "[1%2C2%2C3%2C4%2C5%2C6%2C7%2C8][0%2C1%2C2%2C3%2C4%2C5%2C6%2C7%2C8%2C9]"
                                 "[0%2C1%2C2%2C3%2C4%2C5%2C6%2C7%2C8%2C9]?");
    Downloader downloader(lookup_url);
    if (downloader.anErrorOccurred())
        logger->warning("in DownloadAuthorPPN: " + downloader.getLastErrorMessage());
    else if (matcher->matched(downloader.getMessageBody()))
        return (*matcher)[1];
    return "";
}


void CreateCreatorFields(const JSON::JSONNode *  const creators_node, MarcRecord * const marc_record) {
    if (creators_node->getType() != JSON::JSONNode::ARRAY_NODE)
        logger->error("in CreateCreatorFields: expected \"creators\" to have a array node!");
    const JSON::ArrayNode * const array(reinterpret_cast<const JSON::ArrayNode * const>(creators_node));
    for (auto creator_node(array->cbegin()); creator_node != array->cend(); ++creator_node) {
        if ((*creator_node)->getType() != JSON::JSONNode::OBJECT_NODE)
            logger->error("in CreateCreatorFields: expected creator node to be an object node!");
        const JSON::ObjectNode * const creator_object(
            reinterpret_cast<const JSON::ObjectNode * const>(*creator_node));

        const JSON::JSONNode * const last_name_node(creator_object->getValue("lastName"));
        if (last_name_node == nullptr)
            logger->error("in CreateCreatorFields: creator is missing a last name!");
        const JSON::StringNode * const last_name(CastToStringNodeOrDie("lastName", last_name_node));
        std::string name(last_name->getValue());

        const JSON::JSONNode * const first_name_node(creator_object->getValue("firstName"));
        if (first_name_node != nullptr) {
            const JSON::StringNode * const first_name(CastToStringNodeOrDie("firstName", first_name_node));
            name += ", " + first_name->getValue();
        }

        const std::string PPN(DownloadAuthorPPN(name));
        if (not PPN.empty())
            name = "!" + PPN + "!";

        const JSON::JSONNode * const creator_type(creator_object->getValue("creatorType"));
        std::string creator_role;
        if (creator_type != nullptr) {
            const JSON::StringNode * const creator_role_node(CastToStringNodeOrDie("creatorType", creator_type));
            creator_role = creator_role_node->getValue();
        }

        if (creator_node == array->cbegin()) {
            if (creator_role.empty())
                marc_record->insertSubfield("100", 'a', name);
            else
                marc_record->insertSubfields("100", { { 'a', name }, { 'e', creator_role } });
        } else { // Not the first creator!
            if (creator_role.empty())
                marc_record->insertSubfield("700", 'a', name);
            else
                marc_record->insertSubfields("700", { { 'a', name }, { 'e', creator_role } });
        }
    }
}


// If "key" is in "map", then return the mapped value, o/w return "key".
inline std::string OptionalMap(const std::string &key, const std::unordered_map<std::string, std::string> &map) {
    const auto &key_and_value(map.find(key));
    return (key_and_value == map.cend()) ? key : key_and_value->second;
}


struct Date {
    static const unsigned INVALID = 0;
    unsigned day_;
    unsigned month_;
    unsigned year_;
public:
    Date(): day_(INVALID), month_(INVALID), year_(INVALID) { }
};


Date StringToDate(const std::string &date_str) {
    Date date;

    time_t unix_time(WebUtil::ParseWebDateAndTime(date_str));
    if (unix_time != TimeUtil::BAD_TIME_T) {
        tm *tm(::gmtime(&unix_time));
        if (unlikely(tm == nullptr))
            logger->error("in StringToDate: gmtime(3) failed to convert a time_t! (" + date_str + ")");
        date.day_   = tm->tm_mday;
        date.month_ = tm->tm_mon;
        date.year_  = tm->tm_year;
    } else
        logger->warning("don't know how to convert \"" + date_str + "\" to a Date instance!");

    return date;
}


void ExtractVolumeYearIssueAndPages(const JSON::ObjectNode &object_node, MarcRecord * const new_record) {
    std::vector<std::pair<char, std::string>> subfield_codes_and_values;

    const std::string date_str(GetOptionalStringValue(object_node, "date"));
    if (not date_str.empty()) {
        const Date date(StringToDate(date_str));
        if (date.year_ != Date::INVALID)
            subfield_codes_and_values.emplace_back(std::make_pair('j', std::to_string(date.year_)));
    }

    const std::string issue(GetOptionalStringValue(object_node, "issue"));
    if (not issue.empty())
        subfield_codes_and_values.emplace_back(std::make_pair('e', issue));

    const std::string pages(GetOptionalStringValue(object_node, "pages"));
    if (not pages.empty())
        subfield_codes_and_values.emplace_back(std::make_pair('h', pages));

    const std::string volume(GetOptionalStringValue(object_node, "volume"));
    if (not volume.empty())
        subfield_codes_and_values.emplace_back(std::make_pair('d', volume));

    if (not subfield_codes_and_values.empty())
        new_record->insertSubfields("936", subfield_codes_and_values);
}


void ExtractKeywords(const JSON::JSONNode &tags_node, const std::string &issn,
                     const std::unordered_map<std::string, std::string> &ISSN_to_keyword_field_map,
                     MarcRecord * const new_record)
{
    if (unlikely(tags_node.getType() != JSON::JSONNode::ARRAY_NODE))
        logger->error("in ExtractKeywords: expected the tags node to be an array node!");
    const JSON::ArrayNode &tags(reinterpret_cast<const JSON::ArrayNode &>(tags_node));

    // Where to stuff the data:
    std::string marc_field("653");
    char marc_subfield('a');
    if (not issn.empty()) {
        const auto issn_and_field_tag_and_subfield_code(ISSN_to_keyword_field_map.find(issn));
        if (issn_and_field_tag_and_subfield_code != ISSN_to_keyword_field_map.end()) {
            if (unlikely(issn_and_field_tag_and_subfield_code->second.length() != 3 + 1))
                logger->error("in ExtractKeywords: \"" + issn_and_field_tag_and_subfield_code->second
                      + "\" is not a valid MARC tag + subfield code! (Error in \"ISSN_to_keyword_field.map\"!)");
            marc_field    = issn_and_field_tag_and_subfield_code->second.substr(0, 3);
            marc_subfield =  issn_and_field_tag_and_subfield_code->second[3];
        }
    }

    for (auto tag(tags.cbegin()); tag != tags.cend(); ++tag) {
        if ((*tag)->getType() != JSON::JSONNode::OBJECT_NODE)
            logger->error("in ExtractKeywords: expected tag node to be an object node but found a(n) "
                  + JSON::JSONNode::TypeToString((*tag)->getType()) + " node instead!");
        const JSON::ObjectNode * const tag_object(
                                                  reinterpret_cast<const JSON::ObjectNode * const>(*tag));
        const JSON::JSONNode * const tag_node(tag_object->getValue("tag"));
        if (tag_node == nullptr)
            logger->warning("in ExtractKeywords: unexpected: tag object does not contain a \"tag\" entry!");
        else if (tag_node->getType() != JSON::JSONNode::STRING_NODE)
            logger->error("in ExtractKeywords: unexpected: tag object's \"tag\" entry is not a string node!");
        else
            CreateSubfieldFromStringNode("tag", tag_node, marc_field, marc_subfield, new_record);
    }
}


const std::string DEFAULT_SUBFIELD_CODE("eng");


std::pair<unsigned, unsigned> GenerateMARC(
    const JSON::JSONNode * const tree, const std::unordered_map<std::string, std::string> &ISSN_to_physical_form_map,
    const std::unordered_map<std::string, std::string> &ISSN_to_language_code_map,
    const std::unordered_map<std::string, std::string> &ISSN_to_superior_ppn_map,
    const std::unordered_map<std::string, std::string> &language_to_language_code_map,
    const std::unordered_map<std::string, std::string> &ISSN_to_volume_map,
    const std::unordered_map<std::string, std::string> &ISSN_to_licence_map,
    const std::unordered_map<std::string, std::string> &ISSN_to_keyword_field_map,
    const std::unordered_map<std::string, std::string> &ISSN_to_SSG_map,
    std::unordered_set<std::string> * const previously_downloaded, MarcWriter * const marc_writer)
{
    if (tree->getType() != JSON::JSONNode::ARRAY_NODE)
        logger->error("in GenerateMARC: expected top-level JSON to be an array!");
    const JSON::ArrayNode * const top_level_array(reinterpret_cast<const JSON::ArrayNode * const>(tree));

    static RegexMatcher * const ignore_fields(RegexMatcher::RegexMatcherFactory(
        "^issue|pages|publicationTitle|volume|date|tags|libraryCatalog|itemVersion|accessDate$"));
    unsigned record_count(0), previously_downloaded_count(0);
    for (auto entry(top_level_array->cbegin()); entry != top_level_array->cend(); ++entry) {
        MarcRecord new_record;
        bool is_journal_article(false);
        std::string publication_title, parent_ppn, parent_isdn, issn;
        if ((*entry)->getType() != JSON::JSONNode::OBJECT_NODE)
            logger->error("in GenerateMARC: expected an object node!");
        const JSON::ObjectNode * const object_node(reinterpret_cast<const JSON::ObjectNode * const>(*entry));
        for (auto key_and_node(object_node->cbegin()); key_and_node != object_node->cend(); ++key_and_node) {
            if (ignore_fields->matched(key_and_node->first))
                continue;

            if (key_and_node->first == "itemKey") {
                const JSON::StringNode * const item_key(CastToStringNodeOrDie("itemKey", key_and_node->second));
                new_record.insertField("001", item_key->getValue());
            } else if (key_and_node->first == "language")
                new_record.insertSubfield("045", 'a',
                    OptionalMap(CastToStringNodeOrDie("language", key_and_node->second)->getValue(),
                                language_to_language_code_map));
            else if (key_and_node->first == "url")
                CreateSubfieldFromStringNode(*key_and_node, "856", 'u', &new_record);
            else if (key_and_node->first == "title")
                CreateSubfieldFromStringNode(*key_and_node, "245", 'a', &new_record);
            else if (key_and_node->first == "abstractNote")
                CreateSubfieldFromStringNode(*key_and_node, "520", 'a', &new_record, /* indicator1 = */ '3');
            else if (key_and_node->first == "date")
                CreateSubfieldFromStringNode(*key_and_node, "362", 'a', &new_record, /* indicator1 = */ '0');
            else if (key_and_node->first == "DOI") {
                if (unlikely(key_and_node->second->getType() != JSON::JSONNode::STRING_NODE))
                    logger->error("in GenerateMARC: expected DOI node to be a string node!");
                new_record.insertSubfield(
                    "856", 'u', "urn:doi:" + reinterpret_cast<JSON::StringNode *>(key_and_node->second)->getValue());
            } else if (key_and_node->first == "shortTitle")
                CreateSubfieldFromStringNode(*key_and_node, "246", 'a', &new_record);
            else if (key_and_node->first == "creators")
                CreateCreatorFields(key_and_node->second, &new_record);
            else if (key_and_node->first == "ISSN") {
                parent_isdn = GetValueFromStringNode(*key_and_node);
                const std::string issn_candidate(
                    CreateSubfieldFromStringNode(*key_and_node, "022", 'a', &new_record));
                if (unlikely(not MiscUtil::NormaliseISSN(issn_candidate, &issn)))
                    logger->error("in GenerateMARC: \"" + issn_candidate + "\" is not a valid ISSN!");

                const auto ISSN_and_physical_form(ISSN_to_physical_form_map.find(issn));
                if (ISSN_and_physical_form != ISSN_to_physical_form_map.cend()) {
                    if (ISSN_and_physical_form->second == "A")
                        new_record.insertField("007", "tu");
                    else if (ISSN_and_physical_form->second == "O")
                        new_record.insertField("007", "cr uuu---uuuuu");
                    else
                        logger->error("in GenerateMARC: unhandled entry in physical form map: \""
                              + ISSN_and_physical_form->second + "\"!");
                }

                const auto ISSN_and_language(ISSN_to_language_code_map.find(issn));
                if (ISSN_and_language != ISSN_to_language_code_map.cend())
                    new_record.insertSubfield("041", 'a', ISSN_and_language->second);

                const auto ISSN_and_parent_ppn(ISSN_to_superior_ppn_map.find(issn));
                if (ISSN_and_parent_ppn != ISSN_to_superior_ppn_map.cend())
                    parent_ppn = ISSN_and_parent_ppn->second;
            } else if (key_and_node->first == "itemType") {
                const std::string item_type(GetValueFromStringNode(*key_and_node));
                if (item_type == "journalArticle") {
                    is_journal_article = true;
                    publication_title = GetOptionalStringValue(*object_node, "publicationTitle");
                    ExtractVolumeYearIssueAndPages(*object_node, &new_record);
                } else if (item_type == "magazineArticle")
                    ExtractVolumeYearIssueAndPages(*object_node, &new_record);
                else
                    logger->warning("in GenerateMARC: unknown item type: \"" + item_type + "\"!");
            } else if (key_and_node->first == "rights") {
                std::string copyright = GetValueFromStringNode(*key_and_node);
                if (UrlUtil::IsValidWebUrl(copyright))
                    new_record.insertSubfield("542", 'u', copyright);
                else
                    new_record.insertSubfield("542", 'f', copyright);
            } else
                logger->warning("in GenerateMARC: unknown key \"" + key_and_node->first + "\" with node type "
                                + JSON::JSONNode::TypeToString(key_and_node->second->getType()) + "! ("
                                + key_and_node->second->toString() + ")");
        }

        // Handle keywords:
        const JSON::JSONNode * const tags_node(object_node->getValue("tags"));
        if (tags_node != nullptr)
            ExtractKeywords(*tags_node, issn, ISSN_to_keyword_field_map, &new_record);

        // Populate 773:
        if (is_journal_article) {
            std::vector<std::pair<char, std::string>> subfield_codes_and_values;
            if (not publication_title.empty())
                subfield_codes_and_values.emplace_back('a', publication_title);
            if (not parent_isdn.empty())
                subfield_codes_and_values.emplace_back('x', parent_isdn);
            if (not parent_ppn.empty())
                subfield_codes_and_values.emplace_back('w', "(DE-576))" + parent_ppn);
            if (not subfield_codes_and_values.empty())
                new_record.insertSubfields("773", subfield_codes_and_values);
        }

        // Make sure we always have a language code:
        if (new_record.getFieldIndex("041") == MarcRecord::FIELD_NOT_FOUND)
            new_record.insertSubfield("041", 'a', DEFAULT_SUBFIELD_CODE);

        // If we don't have a volume, check to see if we can infer one from an ISSN:
        if (not issn.empty()) {
            const auto ISSN_and_volume(ISSN_to_volume_map.find(issn));
            if (ISSN_and_volume != ISSN_to_volume_map.cend()) {
                const std::string volume(ISSN_and_volume->second);
                const size_t index(new_record.getFieldIndex("936"));
                if (index == MarcRecord::FIELD_NOT_FOUND)
                    new_record.insertSubfield("936", 'v', volume);
                else {
                    const Subfields subfields(new_record.getFieldData(index));
                    if (not subfields.hasSubfield('v'))
                        new_record.addSubfield("936", 'v', volume);
                }
            }

            const auto ISSN_and_license_code(ISSN_to_licence_map.find(issn));
            if (ISSN_and_license_code != ISSN_to_licence_map.end()) {
                if (ISSN_and_license_code->second != "l")
                    logger->warning("ISSN_to_licence.map contains an ISSN that has not been mapped to an \"l\" but \""
                                    + ISSN_and_license_code->second
                                    + "\" instead and we don't know what to do with it!");
                else {
                    const size_t _856_index(new_record.getFieldIndex("856"));
                    if (_856_index != MarcRecord::FIELD_NOT_FOUND)
                        new_record.addSubfield("856", 'z', "Kostenfrei");
                }
            }
        }

        // Add SSG numbers:
        if (not issn.empty()) {
            const auto ISSN_and_SSGN_numbers(ISSN_to_SSG_map.find(issn));
            if (ISSN_and_SSGN_numbers != ISSN_to_SSG_map.end())
                new_record.addSubfield("084", 'a', ISSN_and_SSGN_numbers->second);
        }

        const std::string checksum(new_record.calcChecksum(/* exclude_001 = */ true));
        if (previously_downloaded->find(checksum) == previously_downloaded->cend()) {
            previously_downloaded->emplace(checksum);
            marc_writer->write(new_record);
        } else
            ++previously_downloaded_count;
        ++record_count;
    }

    return std::make_pair(record_count, previously_downloaded_count);
}


std::pair<unsigned, unsigned> Harvest(
    const std::string &zts_server_url, const std::string &harvest_url,
    TimeLimit * const min_url_processing_time,
    const std::unordered_map<std::string, std::string> &ISSN_to_physical_form_map,
    const std::unordered_map<std::string, std::string> &ISSN_to_language_code_map,
    const std::unordered_map<std::string, std::string> &ISSN_to_superior_ppn_map,
    const std::unordered_map<std::string, std::string> &language_to_language_code_map,
    const std::unordered_map<std::string, std::string> &ISSN_to_volume_map,
    const std::unordered_map<std::string, std::string> &ISSN_to_licence_map,
    const std::unordered_map<std::string, std::string> &ISSN_to_keyword_field_map,
    const std::unordered_map<std::string, std::string> &ISSN_to_SSG_map,
    std::unordered_set<std::string> * const previously_downloaded, MarcWriter * const marc_writer,
    bool log = true)
{
    logger->info("Harvesting URL: " + harvest_url);

    std::string response_body, error_message;
    unsigned response_code;
    min_url_processing_time->sleepUntilExpired();
    const bool download_result(Download(Url(zts_server_url), /* time_limit = */ DEFAULT_TIMEOUT, harvest_url, &response_body, &response_code, &error_message));
    min_url_processing_time->restart();
    if (not download_result) {
        logger->info("Download failed: " + error_message);
        return std::make_pair(0, 0);
    }

    // 500 => internal server error (e.g. error in translator))
    if (response_code == 500) {
        logger->info("Error: " + response_body);
        return std::make_pair(0, 0);
    }

    // 501 => not implemented (e.g. no translator available)
    if (response_code == 501) {
        logger->debug("Skipped (" + response_body + ")");
        return std::make_pair(0, 0);
    }

    JSON::JSONNode *tree_root(nullptr);
    std::pair<unsigned, unsigned> record_count_and_previously_downloaded_count;
    try {
        JSON::Parser json_parser(response_body);
        if (not (json_parser.parse(&tree_root)))
            logger->error("failed to parse returned JSON: " + json_parser.getErrorMessage() + "\n" + response_body);

        // 300 => multiple matches found, try to harvest children
        if (response_code == 300) {
            logger->info("multiple articles found => trying to harvest children");
            if (tree_root->getType() == JSON::ArrayNode::OBJECT_NODE) {
                const JSON::ObjectNode * const object_node(
                reinterpret_cast<JSON::ObjectNode *>(tree_root));
                for (auto key_and_node(object_node->cbegin()); key_and_node != object_node->cend(); ++key_and_node) {
                    std::pair<unsigned, unsigned> record_count_and_previously_downloaded_count2 =
                        Harvest(zts_server_url, key_and_node->first, min_url_processing_time,
                                ISSN_to_physical_form_map, ISSN_to_language_code_map,
                                ISSN_to_superior_ppn_map, language_to_language_code_map, ISSN_to_volume_map, ISSN_to_licence_map,
                                ISSN_to_keyword_field_map, ISSN_to_SSG_map, previously_downloaded, marc_writer, false /* log */);

                    record_count_and_previously_downloaded_count.first += record_count_and_previously_downloaded_count2.first;
                    record_count_and_previously_downloaded_count.second += record_count_and_previously_downloaded_count2.second;
                }
            }
        } else {
            record_count_and_previously_downloaded_count =
                GenerateMARC(tree_root, ISSN_to_physical_form_map, ISSN_to_language_code_map, ISSN_to_superior_ppn_map,
                             language_to_language_code_map, ISSN_to_volume_map, ISSN_to_licence_map,
                             ISSN_to_keyword_field_map, ISSN_to_SSG_map, previously_downloaded, marc_writer);
        }
        delete tree_root;
    } catch (...) {
        delete tree_root;
        throw;
    }

    if (log) {
        logger->info("Harvested " + StringUtil::ToString(record_count_and_previously_downloaded_count.first) + " record(s) from "
                  + harvest_url + '\n' + "of which "
                  + StringUtil::ToString(record_count_and_previously_downloaded_count.first
                      - record_count_and_previously_downloaded_count.second)
                  + " records were new records.\n");
    }
    return record_count_and_previously_downloaded_count;
}


void StorePreviouslyDownloadedHashes(File * const output,
                                     const std::unordered_set<std::string> &previously_downloaded)
{
    for (const auto &hash : previously_downloaded)
        output->write(TextUtil::Base64Encode(hash) + '\n');

    logger->info("Stored " + StringUtil::ToString(previously_downloaded.size()) + " hashes of previously generated records.");
}


void LoadHarvestURLs(const bool ignore_robots_dot_txt, const std::string &simple_crawler_config_path,
                     std::vector<std::string> * const harvest_urls)
{
    harvest_urls->clear();

    logger->info("Starting loading of harvest URL's.");

<<<<<<< HEAD
    const std::string command("/usr/local/bin/simple_crawler");

    std::vector<std::string> args;
    if (ignore_robots_dot_txt)
        args.emplace_back("--ignore-robots-dot-txt");
    args.emplace_back("--timeout");
    args.emplace_back(StringUtil::ToString(DEFAULT_TIMEOUT));
    args.emplace_back("--min_url_processing_time");
    args.emplace_back(StringUtil::ToString(DEFAULT_MIN_URL_PROCESSING_TIME));
    args.emplace_back(simple_crawler_config_path);

    std::string stdout_output, stderr_output;
    if (not ExecUtil::ExecSubcommandAndCaptureStdoutAndStderr(command, args, &stdout_output, &stderr_output))
        logger->error("simple_crawler failed to harvest URLs:\n" + stderr_output);
    if (StringUtil::Split(stdout_output, '\n', harvest_urls) == 0)
        logger->error("simple_crawler could not find any URLs:\n" + stderr_output);

    std::cout << stderr_output;
=======
    const std::string COMMAND("/usr/local/bin/zotero_crawler"
                              + std::string(ignore_robots_dot_txt ? " --ignore-robots-dot-txt " : " ")
                              + "--timeout " + std::to_string(DEFAULT_TIMEOUT) + " "
                              + "--min-url-processing-time " + std::to_string(DEFAULT_MIN_URL_PROCESSING_TIME) + " "
                              + zotero_crawler_config_path + " 2>&1");

    std::string stdout_output;
    if (not ExecUtil::ExecSubcommandAndCaptureStdout(COMMAND, &stdout_output))
        logger->error("zotero_crawler failed to harvest URLs: " + stdout_output);
    if (StringUtil::Split(stdout_output, '\n', harvest_urls) == 0) {
        logger->error("zotero_crawler could not find any URLs: " + stdout_output);
    }
>>>>>>> 17fda5d2
    logger->info("Loaded " + StringUtil::ToString(harvest_urls->size()) + " harvest URL's.");
}


} // unnamed namespace


int main(int argc, char *argv[]) {
    ::progname = argv[0];
    if (argc < 4 or argc > 7)
        Usage();

    bool ignore_robots_dot_txt(false);
    if (std::strcmp(argv[1], "--ignore-robots-dot-txt") == 0) {
        ignore_robots_dot_txt = true;
        --argc, ++argv;
    }

    std::string simple_crawler_config_path;
    const std::string CONFIG_FLAG_PREFIX("--simple-crawler-config-file=");
    if (StringUtil::StartsWith(argv[1], CONFIG_FLAG_PREFIX)) {
        simple_crawler_config_path = argv[1] + CONFIG_FLAG_PREFIX.length();
        --argc, ++argv;
    } else
        simple_crawler_config_path = DEFAULT_SIMPLE_CRAWLER_CONFIG_PATH;

    std::string progress_filename;
    const std::string PROGRESS_FILE_FLAG_PREFIX("--progress-file=");
    if (StringUtil::StartsWith(argv[1], PROGRESS_FILE_FLAG_PREFIX)) {
        progress_filename = argv[1] + PROGRESS_FILE_FLAG_PREFIX.length();
        --argc, ++argv;
    }

    if (argc != 4)
        Usage();

    const std::string ZTS_SERVER_URL(argv[1]);
    std::string map_directory_path(argv[2]);
    if (not StringUtil::EndsWith(map_directory_path, '/'))
        map_directory_path += '/';

    try {
        std::unordered_map<std::string, std::string> ISSN_to_physical_form_map;
        LoadMapFile(map_directory_path + "ISSN_to_physical_form.map", &ISSN_to_physical_form_map);

        std::unordered_map<std::string, std::string> ISSN_to_language_code_map;
        LoadMapFile(map_directory_path + "ISSN_to_language_code.map", &ISSN_to_language_code_map);

        std::unordered_map<std::string, std::string> ISSN_to_superior_ppn_map;
        LoadMapFile(map_directory_path + "ISSN_to_superior_ppn.map", &ISSN_to_superior_ppn_map);

        std::unordered_map<std::string, std::string> language_to_language_code_map;
        LoadMapFile(map_directory_path + "language_to_language_code.map", &language_to_language_code_map);

        std::unordered_map<std::string, std::string> ISSN_to_volume_map;
        LoadMapFile(map_directory_path + "ISSN_to_volume.map", &ISSN_to_volume_map);

        std::unordered_map<std::string, std::string> ISSN_to_licence_map;
        LoadMapFile(map_directory_path + "ISSN_to_licence.map", &ISSN_to_licence_map);

        std::unordered_map<std::string, std::string> ISSN_to_keyword_field_map;
        LoadMapFile(map_directory_path + "ISSN_to_keyword_field.map", &ISSN_to_keyword_field_map);

        std::unordered_map<std::string, std::string> ISSN_to_SSG_map;
        LoadMapFile(map_directory_path + "ISSN_to_SSG.map", &ISSN_to_SSG_map);

        const RegexMatcher * const supported_urls_regex(LoadSupportedURLsRegex(map_directory_path));
        (void)supported_urls_regex;

        std::unordered_set<std::string> previously_downloaded;
        const std::string PREVIOUSLY_DOWNLOADED_HASHES_PATH(map_directory_path + "previously_downloaded.hashes");
        if (FileUtil::Exists(PREVIOUSLY_DOWNLOADED_HASHES_PATH)) {
            std::unique_ptr<File> previously_downloaded_input(
                FileUtil::OpenInputFileOrDie(PREVIOUSLY_DOWNLOADED_HASHES_PATH));
            LoadPreviouslyDownloadedHashes(previously_downloaded_input.get(), &previously_downloaded);
        }

        std::unique_ptr<MarcWriter> marc_writer(MarcWriter::Factory(argv[3]));
        unsigned total_record_count(0), total_previously_downloaded_count(0);

        std::unique_ptr<File> progress_file;
        if (not progress_filename.empty())
            progress_file = FileUtil::OpenOutputFileOrDie(progress_filename);

        std::vector<std::string> harvest_urls;
        LoadHarvestURLs(ignore_robots_dot_txt, simple_crawler_config_path, &harvest_urls);
        unsigned i(0);
        TimeLimit min_url_processing_time(DEFAULT_MIN_URL_PROCESSING_TIME);
        for (const auto &harvest_url : harvest_urls) {
            const auto record_count_and_previously_downloaded_count(
                Harvest(ZTS_SERVER_URL, harvest_url, &min_url_processing_time, ISSN_to_physical_form_map,
                        ISSN_to_language_code_map, ISSN_to_superior_ppn_map, language_to_language_code_map, ISSN_to_volume_map,
                        ISSN_to_licence_map, ISSN_to_keyword_field_map, ISSN_to_SSG_map, &previously_downloaded,
                        marc_writer.get()));
            total_record_count                += record_count_and_previously_downloaded_count.first;
            total_previously_downloaded_count += record_count_and_previously_downloaded_count.second;
            if (progress_file != nullptr) {
                progress_file->rewind();
                ++i;
                if (unlikely(not progress_file->write(
                        StringUtil::Format("%06f", static_cast<double>(i) / harvest_urls.size()))))
                    logger->error("failed to write progress to \"" + progress_file->getPath());
            }
        }

        INFO("Harvested a total of " + StringUtil::ToString(total_record_count) + " records of which "
             + StringUtil::ToString(total_previously_downloaded_count) + " were already previously downloaded.");

        std::unique_ptr<File> previously_downloaded_output(
            FileUtil::OpenOutputFileOrDie(map_directory_path + "previously_downloaded.hashes"));
        StorePreviouslyDownloadedHashes(previously_downloaded_output.get(), previously_downloaded);
    } catch (const std::exception &x) {
        ERROR("caught exception: " + std::string(x.what()));
    }
}<|MERGE_RESOLUTION|>--- conflicted
+++ resolved
@@ -678,40 +678,25 @@
 
     logger->info("Starting loading of harvest URL's.");
 
-<<<<<<< HEAD
-    const std::string command("/usr/local/bin/simple_crawler");
+    const std::string COMMAND("/usr/local/bin/simple_crawler");
 
     std::vector<std::string> args;
     if (ignore_robots_dot_txt)
         args.emplace_back("--ignore-robots-dot-txt");
     args.emplace_back("--timeout");
-    args.emplace_back(StringUtil::ToString(DEFAULT_TIMEOUT));
-    args.emplace_back("--min_url_processing_time");
-    args.emplace_back(StringUtil::ToString(DEFAULT_MIN_URL_PROCESSING_TIME));
+    args.emplace_back(std::to_string(DEFAULT_TIMEOUT));
+    args.emplace_back("--min-url-processing-time");
+    args.emplace_back(std::to_string(DEFAULT_MIN_URL_PROCESSING_TIME));
     args.emplace_back(simple_crawler_config_path);
 
     std::string stdout_output, stderr_output;
-    if (not ExecUtil::ExecSubcommandAndCaptureStdoutAndStderr(command, args, &stdout_output, &stderr_output))
+    if (not ExecUtil::ExecSubcommandAndCaptureStdoutAndStderr(COMMAND, args, &stdout_output, &stderr_output))
         logger->error("simple_crawler failed to harvest URLs:\n" + stderr_output);
     if (StringUtil::Split(stdout_output, '\n', harvest_urls) == 0)
         logger->error("simple_crawler could not find any URLs:\n" + stderr_output);
 
     std::cout << stderr_output;
-=======
-    const std::string COMMAND("/usr/local/bin/zotero_crawler"
-                              + std::string(ignore_robots_dot_txt ? " --ignore-robots-dot-txt " : " ")
-                              + "--timeout " + std::to_string(DEFAULT_TIMEOUT) + " "
-                              + "--min-url-processing-time " + std::to_string(DEFAULT_MIN_URL_PROCESSING_TIME) + " "
-                              + zotero_crawler_config_path + " 2>&1");
-
-    std::string stdout_output;
-    if (not ExecUtil::ExecSubcommandAndCaptureStdout(COMMAND, &stdout_output))
-        logger->error("zotero_crawler failed to harvest URLs: " + stdout_output);
-    if (StringUtil::Split(stdout_output, '\n', harvest_urls) == 0) {
-        logger->error("zotero_crawler could not find any URLs: " + stdout_output);
-    }
->>>>>>> 17fda5d2
-    logger->info("Loaded " + StringUtil::ToString(harvest_urls->size()) + " harvest URL's.");
+    logger->info("Loaded " + std::to_string(harvest_urls->size()) + " harvest URL's.");
 }
 
 
