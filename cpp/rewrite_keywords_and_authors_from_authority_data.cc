--- conflicted
+++ resolved
@@ -161,7 +161,8 @@
     }
 }
 
-}
+
+} // unnamed namespace
 
 
 int main(int argc, char **argv) {
@@ -170,12 +171,12 @@
     if (argc != 4 and argc != 5)
         Usage();
 
-    MARC::Reader::ReaderType reader_type(MARC::Reader::AUTO);
+    MARC::FileType reader_type(MARC::FileType::AUTO);
     if (argc == 5) {
         if (std::strcmp(argv[1], "--input-format=marc-21") == 0)
-            reader_type = MARC::Reader::BINARY;
+            reader_type = MARC::FileType::BINARY;
         else if (std::strcmp(argv[1], "--input-format=marc-xml") == 0)
-            reader_type = MARC::Reader::XML;
+            reader_type = MARC::FileType::XML;
         else
             Usage();
         ++argv, --argc;
@@ -189,20 +190,10 @@
     if (unlikely(authority_data_marc_input_filename == marc_output_filename))
         LOG_ERROR("Authority data input file name equals output file name!");
 
-<<<<<<< HEAD
-
-    std::unique_ptr<MARC::Reader> marc_reader(MARC::Reader::Factory(marc_input_filename));
-    std::unique_ptr<MARC::Reader> authority_reader(MARC::Reader::Factory(authority_data_marc_input_filename,
-                                                                         MARC::FileType::BINARY));
-    std::unique_ptr<MARC::Writer> marc_writer(MARC::Writer::Factory(marc_output_filename));
-    std::map<std::string, off_t> authority_offsets;
-
-=======
->>>>>>> 5cf6c7d9
     try {
         std::unique_ptr<MARC::Reader> marc_reader(MARC::Reader::Factory(marc_input_filename, reader_type));
         std::unique_ptr<MARC::Reader> authority_reader(MARC::Reader::Factory(authority_data_marc_input_filename,
-                                                                         MARC::Reader::BINARY));
+                                                                             MARC::FileType::BINARY));
         std::unique_ptr<MARC::Writer> marc_writer(MARC::Writer::Factory(marc_output_filename));
         std::map<std::string, off_t> authority_offsets;
 
