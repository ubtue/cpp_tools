/** \file    augment_canones_references.cc
 *  \brief   A tool for adding numerical canon law references to MARC-21 datasets.
 *  \author  Dr. Johannes Ruscheinski
 */

/*
    Copyright (C) 2019, Library of the University of Tübingen

    This program is free software: you can redistribute it and/or modify
    it under the terms of the GNU Affero General Public License as
    published by the Free Software Foundation, either version 3 of the
    License, or (at your option) any later version.

    This program is distributed in the hope that it will be useful,
    but WITHOUT ANY WARRANTY; without even the implied warranty of
    MERCHANTABILITY or FITNESS FOR A PARTICULAR PURPOSE.  See the
    GNU Affero General Public License for more details.

    You should have received a copy of the GNU Affero General Public License
    along with this program.  If not, see <http://www.gnu.org/licenses/>.
*/

#include <iostream>
#include <string>
#include <unordered_map>
#include <cstdlib>
#include <strings.h>
#include "BibleUtil.h"
#include "Compiler.h"
#include "MARC.h"
#include "MiscUtil.h"
#include "RegexMatcher.h"
#include "StringUtil.h"
#include "UBTools.h"
#include "util.h"


namespace {


// To understand this code read https://github.com/ubtue/tuefind/wiki/Codices
std::string FieldToCanonLawCode(const std::string &ppn, const std::string &subfield_codex, const std::string &subfield_year,
                                const std::string &subfield_part)
{
    enum Codex { CIC1917, CIC1983, CCEO } codex;
    if (::strcasecmp(subfield_codex.c_str(), "Codex canonum ecclesiarum orientalium") == 0)
        codex = CCEO;
    else {
        if (unlikely(subfield_year.empty()))
            LOG_ERROR("missing year for Codex Iuris Canonici! (PPN: " + ppn + ")");
        if (subfield_year == "1917")
            codex = CIC1917;
        else if (subfield_year == "1983")
            codex = CIC1983;
        else
            LOG_ERROR("bad year for Codex Iuris Canonici \"" + subfield_year + "\"! (PPN: " + ppn + ")");
    }

    unsigned range_start, range_end;
    if (subfield_part.empty()) {
        range_start = 0;
        range_end = 99999999;
    } else if (not MiscUtil::ParseCanonLawRanges(subfield_part, &range_start, &range_end))
        LOG_ERROR("don't know how to parse codex parts \"" + subfield_part + "\"! (PPN: " + ppn + ")");

    switch (codex) {
    case CIC1917:
        return StringUtil::ToString(100000000 + range_start) + "_" + StringUtil::ToString(100000000 + range_end);
    case CIC1983:
        return StringUtil::ToString(200000000 + range_start) + "_" + StringUtil::ToString(200000000 + range_end);
    case CCEO:
        return StringUtil::ToString(300000000 + range_start) + "_" + StringUtil::ToString(300000000 + range_end);
    }
}


void LoadAuthorityData(MARC::Reader * const reader,
                       std::unordered_map<std::string, std::string> * const authority_ppns_to_canon_law_codes_map)
{
    unsigned total_count(0);
    while (auto record = reader->read()) {
        ++total_count;

        const auto _110_field(record.findTag("110"));
        if (_110_field == record.end() or ::strcasecmp(_110_field->getFirstSubfieldWithCode('a').c_str(), "Katholische Kirche") != 0)
            continue;

        const std::string t_subfield(_110_field->getFirstSubfieldWithCode('t'));
        if (::strcasecmp(t_subfield.c_str(),"Codex Iuris Canonici") != 0
            and ::strcasecmp(t_subfield.c_str(), "Codex canonum ecclesiarum orientalium") != 0)
            continue;

        (*authority_ppns_to_canon_law_codes_map)[record.getControlNumber()] = FieldToCanonLawCode(record.getControlNumber(),
                                                                                                  t_subfield,
                                                                                                  _110_field->getFirstSubfieldWithCode('f'),
                                                                                                  _110_field->getFirstSubfieldWithCode('p'));
    }

    LOG_INFO("found " + std::to_string(authority_ppns_to_canon_law_codes_map->size()) + " canon law records among "
             + std::to_string(total_count) + " authority records.");
}


void CollectAuthorityPPNs(const MARC::Record &record, const MARC::Tag &linking_field, std::vector<std::string> * const authority_ppns) {
    for (const auto &field : record.getTagRange(linking_field)) {
        const MARC::Subfields subfields(field.getSubfields());
        for (const auto &subfield : subfields) {
            if (subfield.code_ == '0' and StringUtil::StartsWith(subfield.value_, "(DE-576)"))
                authority_ppns->emplace_back(subfield.value_.substr(__builtin_strlen("(DE-576)")));
        }
    }
}


void ProcessRecords(MARC::Reader * const reader, MARC::Writer * const writer,
                    const std::unordered_map<std::string, std::string> &authority_ppns_to_canon_law_codes_map)
{
    static const std::vector<std::string> CANONES_GND_LINKING_TAGS{ "689", "655" };

    unsigned total_count(0), augmented_count(0);
    std::map<std::string, unsigned> reference_counts;

    while (auto record = reader->read()) {
        ++total_count;

        bool augmented_record(false);
        for (const auto &linking_tag : CANONES_GND_LINKING_TAGS) {
            std::vector<std::string> authority_ppns;
<<<<<<< HEAD
            bool found_gnd_subfield2(false);
            for (const auto &subfield : subfields) {
                if (subfield.code_ == '2' and subfield.value_ == "gnd")
                    found_gnd_subfield2 = true;
                else if (subfield.code_ == '0' and StringUtil::StartsWith(subfield.value_, "(DE-627)"))
                    authority_ppns.emplace_back(subfield.value_.substr(__builtin_strlen("(DE-627)")));
=======
            CollectAuthorityPPNs(record, linking_tag, &authority_ppns);

            if (not authority_ppns.empty()) {
                for (const auto &authority_ppn : authority_ppns) {
                    const auto ppn_and_canon_law_code(authority_ppns_to_canon_law_codes_map.find(authority_ppn));
                    if (ppn_and_canon_law_code != authority_ppns_to_canon_law_codes_map.cend()) {
                        record.insertField("CAL", { { 'a', ppn_and_canon_law_code->second } });
                        augmented_record = true;
                        ++reference_counts[linking_tag];
                    }
                }
>>>>>>> c064f95a
            }
        }

        if (not augmented_record) {
            // check if the codex data is embedded directly in the 689 field
            // apparently, 689$t is repeatable and the first instance (always?) appears to be 'Katholische Kirche'
            for (const auto &_689_field : record.getTagRange("689")) {
                if (_689_field.getFirstSubfieldWithCode('a') != "Katholische Kirche")
                    continue;

                std::string subfield_codex, subfield_year, subfield_part;
                for (const auto &subfield : _689_field.getSubfields()) {
                    if (subfield.code_ == 't' and subfield.value_ != "Katholische Kirche")
                        subfield_codex = subfield.value_;
                    else if (subfield.code_ == 'f')
                        subfield_year = subfield.value_;
                    else if (subfield.code_ == 'p')
                        subfield_part = subfield.value_;
                }

                if (not subfield_codex.empty() and not subfield_year.empty() and not subfield_part.empty()) {
                    const auto range(FieldToCanonLawCode(record.getControlNumber(), subfield_codex, subfield_year, subfield_part));
                    record.insertField("CAL", { { 'a', range } });
                    augmented_record = true;
                    ++reference_counts["689*"];
                }
            }
        }

        if (augmented_record)
            ++augmented_count;

        writer->write(record);
    }

    LOG_INFO("augmented " + std::to_string(augmented_count) + " of " + std::to_string(total_count) + " records.");
    LOG_INFO("found " + std::to_string(reference_counts["689"]) + " references in field 689");
    LOG_INFO("found " + std::to_string(reference_counts["689*"]) + " direct references in field 689");
    LOG_INFO("found " + std::to_string(reference_counts["655"]) + " references in field 655");
}


} // unnamed namespace


int Main(int argc, char **argv) {
    if (argc != 4)
        ::Usage("ixtheo_titles authority_records augmented_ixtheo_titles");

    const std::string title_input_filename(argv[1]);
    const std::string authority_filename(argv[2]);
    const std::string title_output_filename(argv[3]);
    if (unlikely(title_input_filename == title_output_filename))
        LOG_ERROR("Title input file name equals title output file name!");
    if (unlikely(title_input_filename == authority_filename))
        LOG_ERROR("Title input file name equals authority file name!");
    if (unlikely(title_output_filename == authority_filename))
        LOG_ERROR("Title output file name equals authority file name!");

    auto authority_reader(MARC::Reader::Factory(authority_filename));
    std::unordered_map<std::string, std::string> authority_ppns_to_canon_law_codes_map;
    LoadAuthorityData(authority_reader.get(), &authority_ppns_to_canon_law_codes_map);

    auto title_reader(MARC::Reader::Factory(title_input_filename));
    auto title_writer(MARC::Writer::Factory(title_output_filename));
    ProcessRecords(title_reader.get(), title_writer.get(), authority_ppns_to_canon_law_codes_map);

    return EXIT_SUCCESS;
}<|MERGE_RESOLUTION|>--- conflicted
+++ resolved
@@ -126,14 +126,6 @@
         bool augmented_record(false);
         for (const auto &linking_tag : CANONES_GND_LINKING_TAGS) {
             std::vector<std::string> authority_ppns;
-<<<<<<< HEAD
-            bool found_gnd_subfield2(false);
-            for (const auto &subfield : subfields) {
-                if (subfield.code_ == '2' and subfield.value_ == "gnd")
-                    found_gnd_subfield2 = true;
-                else if (subfield.code_ == '0' and StringUtil::StartsWith(subfield.value_, "(DE-627)"))
-                    authority_ppns.emplace_back(subfield.value_.substr(__builtin_strlen("(DE-627)")));
-=======
             CollectAuthorityPPNs(record, linking_tag, &authority_ppns);
 
             if (not authority_ppns.empty()) {
@@ -145,7 +137,6 @@
                         ++reference_counts[linking_tag];
                     }
                 }
->>>>>>> c064f95a
             }
         }
 
