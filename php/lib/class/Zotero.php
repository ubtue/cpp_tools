<?php


namespace Zotero;

/**
 * Class for the Zotero Translation Server (using c++ zts_client and zotero_crawler)
 */
class MetadataHarvester {

    /**
     * Main directory for zts client maps
     */
    const DIR_ZTS_CLIENT_MAPS = '/usr/local/ub_tools/cpp/data/zts_client_maps/';

    /**
     * Example config file for crawler
     */
    const FILE_CRAWLER_EXAMPLE = '/usr/local/ub_tools/cpp/data/zotero_crawler.conf';

    /**
     * Mapping of format to file extension
     */
    const OUTPUT_FORMATS = [
<<<<<<< HEAD
        'json'      => 'json',
        'marc21'    => 'mrc',
        'marcxml'   => 'xml',
=======
        // custom formats
        'json'              => 'json',
        'marc21'            => 'mrc',
        'marcxml'           => 'xml',

        // native zotero formats, see https://github.com/zotero/translation-server/blob/master/src/server_translation.js#L31-43
        'bibtex'            => 'bibtex',
        'biblatex'          => 'biblatex',
        'bookmarks'         => 'bookmarks',
        'coins'             => 'coins',
        'csljson'           => 'csljson',
        'mods'              => 'mods',
        'refer'             => 'refer',
        'rdf_bibliontology' => 'rdf_bib',
        'rdf_dc'            => 'rdf_dc',
        'rdf_zotero'        => 'rdf_zotero',
        'ris'               => 'ris',
        'tei'               => 'tei',
        'wikipedia'         => 'wikipedia',
>>>>>>> 20671978
    ];

    /**
     * URL of Server
     * @var string
     */
    protected $url;

    /**
     * Initialize new Server
     * @param string $url
     */
    public function __construct($url) {
        $this->url = $url;
    }

    /**
     * Start crawling, using zts_client
     *
     * @param string $urlBase
     * @param string $urlRegex
     * @param int $depth
     * @param string $format     see zts_client for valid formats (e.g. json)
     * @return \Zotero\BackgroundTask
     */
    public function start($urlBase, $urlRegex, $depth, $format) {
        $uniqid = uniqid('Zts_' . date('Y-m-d_H-i-s_'));
        $cfgPath = DIR_TMP . $uniqid . '.conf';

        // generate local copy of zts_client_maps
        $dirMap = self::DIR_ZTS_CLIENT_MAPS;
        $dirMapLocal = DIR_TMP . 'ZtsMap/';
        if (!is_dir($dirMapLocal)) {
            copy_recursive($dirMap, $dirMapLocal);

            // reset previously_downloaded.hashes
            $filePrevDownloaded = $dirMapLocal . 'previously_downloaded.hashes';
            unlink($filePrevDownloaded);
            symlink('/dev/null', $filePrevDownloaded);
        }

        $fileExtension = MetadataHarvester::OUTPUT_FORMATS[$format];
        $outPath = DIR_TMP . $uniqid . '.' . $fileExtension;

        self::_writeConfigFile($cfgPath, $urlBase, $urlRegex, $depth);
        return $this->_executeCommand($uniqid, $cfgPath, $dirMapLocal, $format, $outPath);
    }

    /**
     * Call zts_client (start background task, dont wait for result)
     *
     * @param string $taskId
     * @param string $cfgPath
     * @param string $dirMap
     * @param string $outFormat
     * @param string $outPath
     * @return \Zotero\BackgroundTask
     */
    protected function _executeCommand($taskId, $cfgPath, $dirMap, $outFormat, $outPath) {
        $progressPath = BackgroundTask::getProgressPath($taskId);

        $cmd = 'zts_client';
        $cmd .= ' --simple-crawler-config-file="' . $cfgPath . '"';
        if ($progressPath != null) {
            $cmd .= ' --progress-file="' . $progressPath . '"';
        }
        $cmd .= ' --output-format=' . $outFormat;
        $cmd .= ' ' . $this->url . ' ' . $dirMap . ' "' . $outPath . '"';
        $cmd .= ' 2>&1';

        $task = new BackgroundTask();
        $task->cmd = $cmd;
        $task->marcPath = $outPath;
        $task->taskId = $taskId;
        $descriptorspec = array(0 => array("pipe", "r"),  // stdin is a pipe that the child will read from
                                1 => array("pipe", "w"),  // stdout is a pipe that the child will write to
                                2 => array("pipe", "w"),  // stderr is a pipe that the child will write to);
                                );
        $task->resource = proc_open($cmd, $descriptorspec, $task->pipes);

        return $task;
    }

    /**
     * Prepare config file for zts_client
     *
     * @param string $cfgPath
     * @param string $urlBase
     * @param string $urlRegex
     * @param int $depth
     */
    static protected function _writeConfigFile($cfgPath, $urlBase, $urlRegex, $depth) {
        $CfgContents = '# start_URL max_crawl_depth URL_regex' . PHP_EOL;
        $CfgContents .= implode(' ', array($urlBase, $depth, $urlRegex));
        file_put_contents($cfgPath, $CfgContents);
    }
}

/**
 * Class for background tasks, generated as soon as the shell command is executed.
 * Can be used to monitor the status of the running cli subprocess.
 */
class BackgroundTask {
    /**
     * contains the full CLI call (for debug output)
     * @var string
     */
    public $cmd;

    /**
     * Path to output file
     * @var string
     */
    public $marcPath;

    /**
     * Task Id. Unique string, can be used for status requests
     * @var string
     */
    public $taskId;

    /**
     * array of pipes opened to the process. see www.php.net/proc_open
     * @var array
     */
    public $pipes;

    /**
     * Resource (e.g. for proc_get_status)
     * @var type
     */
    public $resource;

    /**
     * destructor: close pipes if still open
     */
    function __destruct() {
        @fclose($this->pipes[0]);
        @fclose($this->pipes[1]);
        @fclose($this->pipes[2]);
    }

    /**
     * Get CLI output
     * we only read stdout, because stderr was redirected to stdout in _executeCommand
     *
     * @return string
     */
    public function getOutput() {
        return stream_get_contents($this->pipes[1]);
    }

    /**
     * Get progress information.
     *
     * Might also be false, if the subprocess didnt write the progress file yet.
     * So it is recommended to treat false as no progress, and not as error.
     *
     * @return array ['processed_url_count' => int, 'remaining_depth' => int, 'current_url' => string] or false (error)
     */
    public function getProgress() {
        $path = self::getProgressPath($this->taskId);
        if (is_file($path)) {
            $progressRaw = file_get_contents($path);
            if ($progressRaw !== false && $progressRaw !== '') {
                $progress = explode(';', $progressRaw);
                return ['processed_url_count' => intval($progress[0]),
                        'remaining_depth'     => intval($progress[1]),
                        'current_url'         => $progress[2],
                ];
            } else {
                return false;
            }
        }
    }

    /**
     * Get path to progress file (tmp) for a background task
     *
     * @param string $taskId
     * @return string
     */
    static public function getProgressPath($taskId) {
        return DIR_TMP . $taskId . '.progress';
    }

    /**
     * Get status (see www.php.net/proc_get_status)
     */
    public function getStatus() {
        return proc_get_status($this->resource);
    }
}<|MERGE_RESOLUTION|>--- conflicted
+++ resolved
@@ -22,11 +22,6 @@
      * Mapping of format to file extension
      */
     const OUTPUT_FORMATS = [
-<<<<<<< HEAD
-        'json'      => 'json',
-        'marc21'    => 'mrc',
-        'marcxml'   => 'xml',
-=======
         // custom formats
         'json'              => 'json',
         'marc21'            => 'mrc',
@@ -46,7 +41,6 @@
         'ris'               => 'ris',
         'tei'               => 'tei',
         'wikipedia'         => 'wikipedia',
->>>>>>> 20671978
     ];
 
     /**
